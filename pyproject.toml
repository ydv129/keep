[tool.poetry]
name = "keep"
version = "0.2.9"
description = "Alerting. for developers, by developers."
authors = ["Keep Alerting LTD"]
readme = "README.md"
packages = [{include = "keep"}]

[tool.poetry.dependencies]
python = ">=3.11,<3.12"
click = "^8.1.3"
pyyaml = "^6.0"
requests = "^2.28.2"
paramiko = "^3.4.0"
elasticsearch = "^8.6.1"
chevron = "^0.14.0"
python-dotenv = "^0.21.1"
pygithub = "^1.57"
sentry-sdk = "^1.15.0"
pydantic = "^1.10.4"
datefinder = "^0.7.3"
mysql-connector-python = "^8.0.32"
logmine = "^0.4.1"
astunparse = "^1.6.3"
python-json-logger = "^2.0.6"
boto3 = "^1.26.72"
validators = "^0.20.0"
python-telegram-bot = "^20.1"
fastapi = "^0.109.1"
uvicorn = "^0.20.0"
opsgenie-sdk = "^2.1.5"
psycopg2-binary = "^2.9.5"
starlette-context = "^0.3.6"
nest-asyncio = "^1.5.6"
datadog-api-client = "^2.12.0"
sqlmodel = "^0.0.8"
grafana-api-sdk = "^0.1.0"
cloud-sql-python-connector = "^1.2.3"
pymysql = "^1.0.3"
google-cloud-secret-manager = "^2.16.1"
python-jose = "^3.3.0"
jwcrypto = "^1.5.1"
sqlalchemy = "1.4.41"
snowflake-connector-python = "3.1.0"
openai = "^0.27.7"
opentelemetry-sdk = ">=1.20.0,<1.22"
opentelemetry-instrumentation-fastapi = "^0.41b0"
opentelemetry-instrumentation-logging = "^0.41b0"
opentelemetry-propagator-gcp = "^1.5.0"
pyngrok = "^7.0.2"
google-cloud-bigquery = "^3.11.0"
websocket-client = "^1.6.0"
posthog = "^3.0.1"
google-cloud-storage = "^2.10.0"
auth0-python = "^4.4.1"
asyncio = "^3.4.3"
python-multipart = "^0.0.7"
kubernetes = "^27.2.0"
opentelemetry-exporter-otlp-proto-grpc = "^1.20.0"
opentelemetry-instrumentation-sqlalchemy = "^0.41b0"
opentelemetry-instrumentation-requests = "^0.41b0"
asteval = "^0.9.31"
google-cloud-container = "^2.32.0"
pympler = "^1.0.1"
prettytable = "^3.9.0"
kafka-python = "^2.0.2"
opentelemetry-exporter-otlp-proto-http = "^1.20.0"
twilio = "^8.10.0"
azure-identity = "^1.15.0"
azure-mgmt-containerservice = "^27.0.0"
opentelemetry-exporter-gcp-trace = "^1.6.0"
pusher = "^3.3.2"
sendgrid = "^6.10.0"
gunicorn = "^21.2.0"
cel-python = "^0.1.5"
pymongo = "^4.6.1"
google-cloud-trace = "1.11.3"
hvac = "^2.1.0"
<<<<<<< HEAD
pyodbc = "^5.1.0"
=======
mailchimp-transactional = "^1.0.56"
>>>>>>> 3c8297ba


[tool.poetry.group.dev.dependencies]
pre-commit = "^3.0.4"
pre-commit-hooks = "^4.4.0"
yamllint = "^1.29.0"
black = "^23.1.0"
isort = "^5.12.0"
autopep8 = "^2.0.1"
flake8 = "^6.0.0"
pytest = "^7.3.1"
coverage = "^7.2.2"
pytest-mock = "^3.11.1"
ruff = "^0.1.6"
pytest-docker = "^2.0.1"

[build-system]
requires = ["poetry-core"]
build-backend = "poetry.core.masonry.api"

[tool.poetry.scripts]
keep = "keep.cli.cli:cli"

[tool.ruff.lint]
ignore = ["F405", "F811", "E712", "E711", "F403"]<|MERGE_RESOLUTION|>--- conflicted
+++ resolved
@@ -76,11 +76,8 @@
 pymongo = "^4.6.1"
 google-cloud-trace = "1.11.3"
 hvac = "^2.1.0"
-<<<<<<< HEAD
+mailchimp-transactional = "^1.0.56"
 pyodbc = "^5.1.0"
-=======
-mailchimp-transactional = "^1.0.56"
->>>>>>> 3c8297ba
 
 
 [tool.poetry.group.dev.dependencies]
