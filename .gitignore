--- conflicted
+++ resolved
@@ -192,11 +192,8 @@
 # otel files
 tempo-data/
 
-<<<<<<< HEAD
-=======
 # docs
 docs/node_modules/
 
 
->>>>>>> b4519945
 scripts/automatic_extraction_rules.py