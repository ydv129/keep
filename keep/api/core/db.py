--- conflicted
+++ resolved
@@ -137,64 +137,6 @@
     except Exception:
         logger.warning("Failed to create the database or detect if it exists.")
         pass
-
-<<<<<<< HEAD
-    # migrate the workflowtoexecution table
-    with Session(engine) as session:
-        try:
-            if engine.dialect.name == "mssql":
-                connection.execute(
-                    text("ALTER TABLE alert ADD alert_hash VARCHAR(255);")
-                )
-            else:
-                connection.execute(
-                    text("ALTER TABLE alert ADD COLUMN alert_hash VARCHAR(255);")
-                )
-        except ProgrammingError as e:
-            if "column names in each table must be unique" in str(e).lower():
-                return
-            raise
-        except OperationalError as e:
-            # that's ok
-            if "duplicate column" in str(e).lower():
-                return
-            logger.exception("Failed to add column alert_hash to alert table")
-            raise
-            
-            logger.info("Migrating WorkflowToAlertExecution table")
-            # get the foreign key constraint name
-            results = session.exec(
-                f"SELECT CONSTRAINT_NAME FROM information_schema.KEY_COLUMN_USAGE  WHERE TABLE_SCHEMA = '{engine.url.database}'  AND TABLE_NAME = 'workflowtoalertexecution' AND COLUMN_NAME = 'alert_fingerprint';"
-            )
-            # now remove it
-            for row in results:
-                constraint_name = row["CONSTRAINT_NAME"]
-                if constraint_name.startswith("workflowtoalertexecution"):
-                    logger.info(f"Dropping constraint {constraint_name}")
-                    session.exec(
-                        f"ALTER TABLE workflowtoalertexecution DROP FOREIGN KEY {constraint_name};"
-                    )
-                    logger.info(f"Dropped constraint {constraint_name}")
-            # also add grouping_criteria to the workflow table
-            logger.info("Migrating Rule table")
-            try:
-                session.exec("ALTER TABLE rule ADD COLUMN grouping_criteria JSON;")
-            except Exception as e:
-                # that's ok
-                if "Duplicate column name" in str(e):
-                    pass
-                # else, log
-                else:
-                    logger.exception("Failed to migrate rule table")
-                    pass
-            logger.info("Migrated Rule table")
-            session.commit()
-            logger.info("Migrated succesfully")
-        except Exception:
-            logger.exception("Failed to migrate table")
-            pass
-=======
->>>>>>> 0dcfac86
     SQLModel.metadata.create_all(engine)
 
 
