import hashlib
import json
import logging
import os
import random
import re
import uuid
from datetime import datetime, timedelta, timezone
from typing import Any, Dict, List, Tuple
from uuid import uuid4

import pymysql
import validators
from dotenv import find_dotenv, load_dotenv
from google.cloud.sql.connector import Connector
from opentelemetry.instrumentation.sqlalchemy import SQLAlchemyInstrumentor
from sqlalchemy import and_, column, desc, func, null, select, text, update
from sqlalchemy.exc import IntegrityError
from sqlalchemy.orm import joinedload, selectinload, subqueryload
from sqlalchemy.orm.attributes import flag_modified
from sqlalchemy.orm.exc import StaleDataError
from sqlalchemy_utils import create_database, database_exists
from sqlmodel import Session, SQLModel, create_engine, or_, select

# This import is required to create the tables
from keep.api.consts import RUNNING_IN_CLOUD_RUN
from keep.api.core.config import config
from keep.api.core.rbac import Admin as AdminRole
from keep.api.models.alert import AlertStatus
from keep.api.models.db.alert import *
from keep.api.models.db.extraction import *
from keep.api.models.db.mapping import *
from keep.api.models.db.preset import *
from keep.api.models.db.provider import *
from keep.api.models.db.rule import *
from keep.api.models.db.tenant import *
from keep.api.models.db.workflow import *

logger = logging.getLogger(__name__)


def __get_conn() -> pymysql.connections.Connection:
    """
    Creates a connection to the database when running in Cloud Run.

    Returns:
        pymysql.connections.Connection: The DB connection.
    """
    with Connector() as connector:
        conn = connector.connect(
            os.environ.get("DB_CONNECTION_NAME", "keephq-sandbox:us-central1:keep"),
            "pymysql",
            user="keep-api",
            db="keepdb",
            enable_iam_auth=True,
        )
    return conn


def __get_conn_impersonate() -> pymysql.connections.Connection:
    """
    Creates a connection to the remote database when running locally.

    Returns:
        pymysql.connections.Connection: The DB connection.
    """
    from google.auth import default, impersonated_credentials
    from google.auth.transport.requests import Request

    # Get application default credentials
    creds, project = default()
    # Create impersonated credentials
    target_scopes = ["https://www.googleapis.com/auth/cloud-platform"]
    creds = impersonated_credentials.Credentials(
        source_credentials=creds,
        target_principal="keep-api@keephq-sandbox.iam.gserviceaccount.com",
        target_scopes=target_scopes,
    )
    # Refresh the credentials to obtain an impersonated access token
    creds.refresh(Request())
    # Get the access token
    access_token = creds.token
    # Create a new MySQL connection with the obtained access token
    with Connector() as connector:
        conn = connector.connect(
            os.environ.get("DB_CONNECTION_NAME", "keephq-sandbox:us-central1:keep"),
            "pymysql",
            user="keep-api",
            password=access_token,
            host="127.0.0.1",
            port=3306,
            database="keepdb",
        )
    return conn


# this is a workaround for gunicorn to load the env vars
#   becuase somehow in gunicorn it doesn't load the .env file
load_dotenv(find_dotenv())
db_connection_string = config("DATABASE_CONNECTION_STRING", default=None)
pool_size = config("DATABASE_POOL_SIZE", default=5, cast=int)
max_overflow = config("DATABASE_MAX_OVERFLOW", default=10, cast=int)
echo = config("DATABASE_ECHO", default=False, cast=bool)


def dumps(_json) -> str:
    """
    Overcome the issue of serializing datetime objects to JSON with the default json.dumps.
       Usually seen with PostgreSQL JSONB fields.
    https://stackoverflow.com/questions/36438052/using-a-custom-json-encoder-for-sqlalchemys-postgresql-jsonb-implementation

    Args:
        _json (object): The json object to serialize.

    Returns:
        str: The serialized JSON object.
    """
    return json.dumps(_json, default=str)


if RUNNING_IN_CLOUD_RUN:
    engine = create_engine(
        "mysql+pymysql://",
        creator=__get_conn,
    )
elif db_connection_string == "impersonate":
    engine = create_engine(
        "mysql+pymysql://",
        creator=__get_conn_impersonate,
    )
elif db_connection_string:
    try:
        logger.info(f"Creating a connection pool with size {pool_size}")
        engine = create_engine(
            db_connection_string,
            pool_size=pool_size,
            max_overflow=max_overflow,
            json_serializer=dumps,
            echo=echo,
        )
    # SQLite does not support pool_size
    except TypeError:
        engine = create_engine(db_connection_string)
else:
    engine = create_engine(
        "sqlite:///./keep.db", connect_args={"check_same_thread": False}
    )

SQLAlchemyInstrumentor().instrument(enable_commenter=True, engine=engine)


def create_db_and_tables():
    """
    Creates the database and tables.
    """
    try:
        if not database_exists(engine.url):
            logger.info("Creating the database")
            create_database(engine.url)
            logger.info("Database created")
    # On Cloud Run, it fails to check if the database exists
    except Exception:
        logger.warning("Failed to create the database or detect if it exists.")
        pass
    SQLModel.metadata.create_all(engine)


def get_session() -> Session:
    """
    Creates a database session.

    Yields:
        Session: A database session
    """
    from opentelemetry import trace

    tracer = trace.get_tracer(__name__)
    with tracer.start_as_current_span("get_session"):
        with Session(engine) as session:
            yield session


def get_session_sync() -> Session:
    """
    Creates a database session.

    Returns:
        Session: A database session
    """
    return Session(engine)


def try_create_single_tenant(tenant_id: str) -> None:
    try:
        # if Keep is not multitenant, let's import the User table too:
        from keep.api.models.db.user import User

        create_db_and_tables()
    except Exception:
        pass
    with Session(engine) as session:
        try:
            # check if the tenant exist:
            tenant = session.exec(select(Tenant).where(Tenant.id == tenant_id)).first()
            if not tenant:
                # Do everything related with single tenant creation in here
                logger.info("Creating single tenant")
                session.add(Tenant(id=tenant_id, name="Single Tenant"))
            else:
                logger.info("Single tenant already exists")

            # now let's create the default user

            # check if at least one user exists:
            user = session.exec(select(User)).first()
            # if no users exist, let's create the default user
            if not user:
                default_username = os.environ.get("KEEP_DEFAULT_USERNAME", "keep")
                default_password = hashlib.sha256(
                    os.environ.get("KEEP_DEFAULT_PASSWORD", "keep").encode()
                ).hexdigest()
                default_user = User(
                    username=default_username,
                    password_hash=default_password,
                    role=AdminRole.get_name(),
                )
                session.add(default_user)
            # else, if the user want to force the refresh of the default user password
            elif os.environ.get("KEEP_FORCE_RESET_DEFAULT_PASSWORD", "false") == "true":
                # update the password of the default user
                default_password = hashlib.sha256(
                    os.environ.get("KEEP_DEFAULT_PASSWORD", "keep").encode()
                ).hexdigest()
                user.password_hash = default_password
            # commit the changes
            session.commit()
        except IntegrityError:
            # Tenant already exists
            pass
        except Exception:
            pass


def create_workflow_execution(
    workflow_id: str,
    tenant_id: str,
    triggered_by: str,
    execution_number: int = 1,
    event_id: str = None,
    fingerprint: str = None,
) -> WorkflowExecution:
    with Session(engine) as session:
        try:
            if len(triggered_by) > 255:
                triggered_by = triggered_by[:255]

            workflow_execution = WorkflowExecution(
                id=str(uuid4()),
                workflow_id=workflow_id,
                tenant_id=tenant_id,
                started=datetime.now(tz=timezone.utc),
                triggered_by=triggered_by,
                execution_number=execution_number,
                status="in_progress",
            )
            session.add(workflow_execution)

            if fingerprint:
                workflow_to_alert_execution = WorkflowToAlertExecution(
                    workflow_execution_id=workflow_execution.id,
                    alert_fingerprint=fingerprint,
                    event_id=event_id,
                )
                session.add(workflow_to_alert_execution)

            session.commit()
            return workflow_execution.id
        except IntegrityError:
            # Workflow execution already exists
            logger.debug(
                f"Failed to create a new execution for workflow {workflow_id}. Constraint is met."
            )
            raise


def get_mapping_rule_by_id(tenant_id: str, rule_id: str) -> MappingRule | None:
    rule = None
    with Session(engine) as session:
        rule: MappingRule | None = (
            session.query(MappingRule)
            .filter(MappingRule.tenant_id == tenant_id)
            .filter(MappingRule.id == rule_id)
            .first()
        )
    return rule


def get_last_completed_execution(
    session: Session, workflow_id: str
) -> WorkflowExecution:
    return session.exec(
        select(WorkflowExecution)
        .where(WorkflowExecution.workflow_id == workflow_id)
        .where(
            (WorkflowExecution.status == "success")
            | (WorkflowExecution.status == "error")
            | (WorkflowExecution.status == "providers_not_configured")
        )
        .order_by(WorkflowExecution.execution_number.desc())
        .limit(1)
    ).first()


def get_workflows_that_should_run():
    with Session(engine) as session:
        workflows_with_interval = session.exec(
            select(Workflow)
            .where(Workflow.is_deleted == False)
            .where(Workflow.interval != None)
            .where(Workflow.interval > 0)
        ).all()

        workflows_to_run = []
        # for each workflow:
        for workflow in workflows_with_interval:
            current_time = datetime.utcnow()
            last_execution = get_last_completed_execution(session, workflow.id)
            # if there no last execution, that's the first time we run the workflow
            if not last_execution:
                try:
                    # try to get the lock
                    workflow_execution_id = create_workflow_execution(
                        workflow.id, workflow.tenant_id, "scheduler"
                    )
                    # we succeed to get the lock on this execution number :)
                    # let's run it
                    workflows_to_run.append(
                        {
                            "tenant_id": workflow.tenant_id,
                            "workflow_id": workflow.id,
                            "workflow_execution_id": workflow_execution_id,
                        }
                    )
                # some other thread/instance has already started to work on it
                except IntegrityError:
                    continue
            # else, if the last execution was more than interval seconds ago, we need to run it
            elif (
                last_execution.started + timedelta(seconds=workflow.interval)
                <= current_time
            ):
                try:
                    # try to get the lock with execution_number + 1
                    workflow_execution_id = create_workflow_execution(
                        workflow.id,
                        workflow.tenant_id,
                        "scheduler",
                        last_execution.execution_number + 1,
                    )
                    # we succeed to get the lock on this execution number :)
                    # let's run it
                    workflows_to_run.append(
                        {
                            "tenant_id": workflow.tenant_id,
                            "workflow_id": workflow.id,
                            "workflow_execution_id": workflow_execution_id,
                        }
                    )
                    # continue to the next one
                    continue
                # some other thread/instance has already started to work on it
                except IntegrityError:
                    # we need to verify the locking is still valid and not timeouted
                    session.rollback()
                    pass
                # get the ongoing execution
                ongoing_execution = session.exec(
                    select(WorkflowExecution)
                    .where(WorkflowExecution.workflow_id == workflow.id)
                    .where(
                        WorkflowExecution.execution_number
                        == last_execution.execution_number + 1
                    )
                    .limit(1)
                ).first()
                # this is a WTF exception since if this (workflow_id, execution_number) does not exist,
                # we would be able to acquire the lock
                if not ongoing_execution:
                    logger.error(
                        f"WTF: ongoing execution not found {workflow.id} {last_execution.execution_number + 1}"
                    )
                    continue
                # if this completed, error, than that's ok - the service who locked the execution is done
                elif ongoing_execution.status != "in_progress":
                    continue
                # if the ongoing execution runs more than 60 minutes, than its timeout
                elif ongoing_execution.started + timedelta(minutes=60) <= current_time:
                    ongoing_execution.status = "timeout"
                    session.commit()
                    # re-create the execution and try to get the lock
                    try:
                        workflow_execution_id = create_workflow_execution(
                            workflow.id,
                            workflow.tenant_id,
                            "scheduler",
                            ongoing_execution.execution_number + 1,
                        )
                    # some other thread/instance has already started to work on it and that's ok
                    except IntegrityError:
                        logger.debug(
                            f"Failed to create a new execution for workflow {workflow.id} [timeout]. Constraint is met."
                        )
                        continue
                    # managed to acquire the (workflow_id, execution_number) lock
                    workflows_to_run.append(
                        {
                            "tenant_id": workflow.tenant_id,
                            "workflow_id": workflow.id,
                            "workflow_execution_id": workflow_execution_id,
                        }
                    )
            else:
                logger.debug(
                    f"Workflow {workflow.id} is already running by someone else"
                )

        return workflows_to_run


def add_or_update_workflow(
    id,
    name,
    tenant_id,
    description,
    created_by,
    interval,
    workflow_raw,
    updated_by=None,
) -> Workflow:
    with Session(engine, expire_on_commit=False) as session:
        # TODO: we need to better understanad if that's the right behavior we want
        existing_workflow = (
            session.query(Workflow)
            .filter_by(name=name)
            .filter_by(tenant_id=tenant_id)
            .first()
        )

        if existing_workflow:
            # tb: no need to override the id field here because it has foreign key constraints.
            existing_workflow.tenant_id = tenant_id
            existing_workflow.description = description
            existing_workflow.updated_by = (
                updated_by or existing_workflow.updated_by
            )  # Update the updated_by field if provided
            existing_workflow.interval = interval
            existing_workflow.workflow_raw = workflow_raw
            existing_workflow.revision += 1  # Increment the revision
            existing_workflow.last_updated = datetime.now()  # Update last_updated
            existing_workflow.is_deleted = False

        else:
            # Create a new workflow
            workflow = Workflow(
                id=id,
                name=name,
                tenant_id=tenant_id,
                description=description,
                created_by=created_by,
                updated_by=updated_by,  # Set updated_by to the provided value
                interval=interval,
                workflow_raw=workflow_raw,
            )
            session.add(workflow)

        session.commit()
        return existing_workflow if existing_workflow else workflow


def get_workflow_to_alert_execution_by_workflow_execution_id(
    workflow_execution_id: str,
) -> WorkflowToAlertExecution:
    """
    Get the WorkflowToAlertExecution entry for a given workflow execution ID.

    Args:
        workflow_execution_id (str): The workflow execution ID to filter the workflow execution by.

    Returns:
        WorkflowToAlertExecution: The WorkflowToAlertExecution object.
    """
    with Session(engine) as session:
        return (
            session.query(WorkflowToAlertExecution)
            .filter_by(workflow_execution_id=workflow_execution_id)
            .first()
        )


def get_last_workflow_workflow_to_alert_executions(
    session: Session, tenant_id: str
) -> list[WorkflowToAlertExecution]:
    """
    Get the latest workflow executions for each alert fingerprint.

    Args:
        session (Session): The database session.
        tenant_id (str): The tenant_id to filter the workflow executions by.

    Returns:
        list[WorkflowToAlertExecution]: A list of WorkflowToAlertExecution objects.
    """
    # Subquery to find the max started timestamp for each alert_fingerprint
    max_started_subquery = (
        session.query(
            WorkflowToAlertExecution.alert_fingerprint,
            func.max(WorkflowExecution.started).label("max_started"),
        )
        .join(
            WorkflowExecution,
            WorkflowToAlertExecution.workflow_execution_id == WorkflowExecution.id,
        )
        .filter(WorkflowExecution.tenant_id == tenant_id)
        .filter(WorkflowExecution.started >= datetime.now() - timedelta(days=7))
        .group_by(WorkflowToAlertExecution.alert_fingerprint)
    ).subquery("max_started_subquery")

    # Query to find WorkflowToAlertExecution entries that match the max started timestamp
    latest_workflow_to_alert_executions: list[WorkflowToAlertExecution] = (
        session.query(WorkflowToAlertExecution)
        .join(
            WorkflowExecution,
            WorkflowToAlertExecution.workflow_execution_id == WorkflowExecution.id,
        )
        .join(
            max_started_subquery,
            and_(
                WorkflowToAlertExecution.alert_fingerprint
                == max_started_subquery.c.alert_fingerprint,
                WorkflowExecution.started == max_started_subquery.c.max_started,
            ),
        )
        .filter(WorkflowExecution.tenant_id == tenant_id)
        .limit(1000)
        .all()
    )
    return latest_workflow_to_alert_executions


def get_last_workflow_execution_by_workflow_id(
    tenant_id: str, workflow_id: str
) -> Optional[WorkflowExecution]:
    with Session(engine) as session:
        workflow_execution = (
            session.query(WorkflowExecution)
            .filter(WorkflowExecution.workflow_id == workflow_id)
            .filter(WorkflowExecution.tenant_id == tenant_id)
            .filter(WorkflowExecution.started >= datetime.now() - timedelta(days=7))
            .filter(WorkflowExecution.status == "success")
            .order_by(WorkflowExecution.started.desc())
            .first()
        )
    return workflow_execution


def get_workflows_with_last_execution(tenant_id: str) -> List[dict]:
    with Session(engine) as session:
        latest_execution_cte = (
            select(
                WorkflowExecution.workflow_id,
                func.max(WorkflowExecution.started).label("last_execution_time"),
            )
            .where(WorkflowExecution.tenant_id == tenant_id)
            .where(
                WorkflowExecution.started
                >= datetime.now(tz=timezone.utc) - timedelta(days=7)
            )
            .group_by(WorkflowExecution.workflow_id)
            .limit(1000)
            .cte("latest_execution_cte")
        )

        workflows_with_last_execution_query = (
            select(
                Workflow,
                latest_execution_cte.c.last_execution_time,
                WorkflowExecution.status,
            )
            .outerjoin(
                latest_execution_cte,
                Workflow.id == latest_execution_cte.c.workflow_id,
            )
            .outerjoin(
                WorkflowExecution,
                and_(
                    Workflow.id == WorkflowExecution.workflow_id,
                    WorkflowExecution.started
                    == latest_execution_cte.c.last_execution_time,
                ),
            )
            .where(Workflow.tenant_id == tenant_id)
            .where(Workflow.is_deleted == False)
        ).distinct()

        result = session.execute(workflows_with_last_execution_query).all()

    return result


def get_all_workflows(tenant_id: str) -> List[Workflow]:
    with Session(engine) as session:
        workflows = session.exec(
            select(Workflow)
            .where(Workflow.tenant_id == tenant_id)
            .where(Workflow.is_deleted == False)
        ).all()
    return workflows


def get_all_workflows_yamls(tenant_id: str) -> List[str]:
    with Session(engine) as session:
        workflows = session.exec(
            select(Workflow.workflow_raw)
            .where(Workflow.tenant_id == tenant_id)
            .where(Workflow.is_deleted == False)
        ).all()
    return workflows


def get_workflow(tenant_id: str, workflow_id: str) -> Workflow:
    with Session(engine) as session:
        # if the workflow id is uuid:
        if validators.uuid(workflow_id):
            workflow = session.exec(
                select(Workflow)
                .where(Workflow.tenant_id == tenant_id)
                .where(Workflow.id == workflow_id)
                .where(Workflow.is_deleted == False)
            ).first()
        else:
            workflow = session.exec(
                select(Workflow)
                .where(Workflow.tenant_id == tenant_id)
                .where(Workflow.name == workflow_id)
                .where(Workflow.is_deleted == False)
            ).first()
    if not workflow:
        return None
    return workflow


def get_raw_workflow(tenant_id: str, workflow_id: str) -> str:
    workflow = get_workflow(tenant_id, workflow_id)
    if not workflow:
        return None
    return workflow.workflow_raw


def get_installed_providers(tenant_id: str) -> List[Provider]:
    with Session(engine) as session:
        providers = session.exec(
            select(Provider).where(Provider.tenant_id == tenant_id)
        ).all()
    return providers


def get_consumer_providers() -> List[Provider]:
    # get all the providers that installed as consumers
    with Session(engine) as session:
        providers = session.exec(
            select(Provider).where(Provider.consumer == True)
        ).all()
    return providers


def finish_workflow_execution(tenant_id, workflow_id, execution_id, status, error):
    with Session(engine) as session:
        workflow_execution = session.exec(
            select(WorkflowExecution)
            .where(WorkflowExecution.tenant_id == tenant_id)
            .where(WorkflowExecution.workflow_id == workflow_id)
            .where(WorkflowExecution.id == execution_id)
        ).first()
        # some random number to avoid collisions
        workflow_execution.is_running = random.randint(1, 2147483647 - 1)  # max int
        workflow_execution.status = status
        # TODO: we had a bug with the error field, it was too short so some customers may fail over it.
        #   we need to fix it in the future, create a migration that increases the size of the error field
        #   and then we can remove the [:255] from here
        workflow_execution.error = error[:255] if error else None
        workflow_execution.execution_time = (
            datetime.utcnow() - workflow_execution.started
        ).total_seconds()
        # TODO: logs
        session.commit()


def get_workflow_executions(tenant_id, workflow_id, limit=50):
    with Session(engine) as session:
        workflow_executions = session.exec(
            select(
                WorkflowExecution.id,
                WorkflowExecution.workflow_id,
                WorkflowExecution.started,
                WorkflowExecution.status,
                WorkflowExecution.triggered_by,
                WorkflowExecution.execution_time,
                WorkflowExecution.error,
            )
            .where(WorkflowExecution.tenant_id == tenant_id)
            .where(WorkflowExecution.workflow_id == workflow_id)
            .where(
                WorkflowExecution.started
                >= datetime.now(tz=timezone.utc) - timedelta(days=7)
            )
            .order_by(WorkflowExecution.started.desc())
            .limit(limit)
        ).all()
    return workflow_executions


def delete_workflow(tenant_id, workflow_id):
    with Session(engine) as session:
        workflow = session.exec(
            select(Workflow)
            .where(Workflow.tenant_id == tenant_id)
            .where(Workflow.id == workflow_id)
        ).first()

        if workflow:
            workflow.is_deleted = True
            session.commit()


def get_workflow_id(tenant_id, workflow_name):
    with Session(engine) as session:
        workflow = session.exec(
            select(Workflow)
            .where(Workflow.tenant_id == tenant_id)
            .where(Workflow.name == workflow_name)
            .where(Workflow.is_deleted == False)
        ).first()

        if workflow:
            return workflow.id


def push_logs_to_db(log_entries):
    db_log_entries = [
        WorkflowExecutionLog(
            workflow_execution_id=log_entry["workflow_execution_id"],
            timestamp=datetime.strptime(log_entry["asctime"], "%Y-%m-%d %H:%M:%S,%f"),
            message=log_entry["message"][0:255],  # limit the message to 255 chars
            context=json.loads(
                json.dumps(log_entry.get("context", {}), default=str)
            ),  # workaround to serialize any object
        )
        for log_entry in log_entries
    ]

    # Add the LogEntry instances to the database session
    with Session(engine) as session:
        session.add_all(db_log_entries)
        session.commit()


def get_workflow_execution(tenant_id: str, workflow_execution_id: str):
    with Session(engine) as session:
        execution_with_logs = (
            session.query(WorkflowExecution)
            .filter(
                WorkflowExecution.id == workflow_execution_id,
                WorkflowExecution.tenant_id == tenant_id,
            )
            .options(joinedload(WorkflowExecution.logs))
            .one()
        )
    return execution_with_logs


def get_last_workflow_executions(tenant_id: str, limit=20):
    with Session(engine) as session:
        execution_with_logs = (
            session.query(WorkflowExecution)
            .filter(
                WorkflowExecution.tenant_id == tenant_id,
            )
            .order_by(desc(WorkflowExecution.started))
            .limit(limit)
            .options(joinedload(WorkflowExecution.logs))
            .all()
        )

        return execution_with_logs


def _enrich_alert(session, tenant_id, fingerprint, enrichments):
    enrichment = get_enrichment_with_session(session, tenant_id, fingerprint)
    if enrichment:
        # SQLAlchemy doesn't support updating JSON fields, so we need to do it manually
        # https://github.com/sqlalchemy/sqlalchemy/discussions/8396#discussion-4308891
        new_enrichment_data = {**enrichment.enrichments, **enrichments}
        stmt = (
            update(AlertEnrichment)
            .where(AlertEnrichment.id == enrichment.id)
            .values(enrichments=new_enrichment_data)
        )
        session.execute(stmt)
        session.commit()
        # Refresh the instance to get updated data from the database
        session.refresh(enrichment)
        return enrichment
    else:
        alert_enrichment = AlertEnrichment(
            tenant_id=tenant_id,
            alert_fingerprint=fingerprint,
            enrichments=enrichments,
        )
        session.add(alert_enrichment)
        session.commit()
        return alert_enrichment


def enrich_alert(tenant_id, fingerprint, enrichments, session=None):
    # else, the enrichment doesn't exist, create it
    if not session:
        with Session(engine) as session:
            return _enrich_alert(session, tenant_id, fingerprint, enrichments)
    return _enrich_alert(session, tenant_id, fingerprint, enrichments)


def get_enrichment(tenant_id, fingerprint):
    with Session(engine) as session:
        alert_enrichment = session.exec(
            select(AlertEnrichment)
            .where(AlertEnrichment.tenant_id == tenant_id)
            .where(AlertEnrichment.alert_fingerprint == fingerprint)
        ).first()
    return alert_enrichment


def get_enrichments(
    tenant_id: int, fingerprints: List[str]
) -> List[Optional[AlertEnrichment]]:
    """
    Get a list of alert enrichments for a list of fingerprints using a single DB query.

    :param tenant_id: The tenant ID to filter the alert enrichments by.
    :param fingerprints: A list of fingerprints to get the alert enrichments for.
    :return: A list of AlertEnrichment objects or None for each fingerprint.
    """
    with Session(engine) as session:
        result = session.exec(
            select(AlertEnrichment)
            .where(AlertEnrichment.tenant_id == tenant_id)
            .where(AlertEnrichment.alert_fingerprint.in_(fingerprints))
        ).all()
    return result


def get_enrichment_with_session(session, tenant_id, fingerprint):
    alert_enrichment = session.exec(
        select(AlertEnrichment)
        .where(AlertEnrichment.tenant_id == tenant_id)
        .where(AlertEnrichment.alert_fingerprint == fingerprint)
    ).first()
    return alert_enrichment


def __get_sqlite_wrapped_subquery_for_filtering(
    fields,
    cel_sql_where_query_alerts,
    cel_sql_where_query_enrichments,
):
    pass


def __get_mssql_wrapped_subquery_for_filtering(
    fields,
    cel_sql_where_query_alerts,
    cel_sql_where_query_enrichments,
):
    alert_fields = ", ".join(
        f"alert_{field.replace('.', '_')} NVARCHAR(MAX) '$.{field}'" for field in fields
    )
    enrichment_fields = ", ".join(
        f"enrichment_{field.replace('.', '_')} NVARCHAR(MAX) '$.{field}'"
        for field in fields
    )
    subquery = text(
        f"""
    (SELECT subq1.fingerprint as fp, MAX(subq1.timestamp) as max_t FROM (
        SELECT a.tenant_id, a.fingerprint, a.timestamp, ca.*, ae.enrichments
        FROM alert as a
        LEFT JOIN alertenrichment ae
        ON a.fingerprint = ae.alert_fingerprint
        CROSS APPLY OPENJSON(a.event)
        WITH ({alert_fields}) ca
    ) as subq1
    OUTER APPLY OPENJSON(subq1.enrichments)
    WITH ({enrichment_fields})
    WHERE (({cel_sql_where_query_alerts}) OR ({cel_sql_where_query_enrichments}))
    GROUP BY subq1.fingerprint) as subq
"""
    )
    wrapped_subquery = (
        select(
            [
                column("fp").label("fp"),  # Ensure columns are labeled
                column("max_t").label("max_t"),
            ]
        )
        .select_from(subquery)
        .subquery()
    )
    return wrapped_subquery


def __get_mysql_wrapped_subquery_for_filtering(
    fields,
    cel_sql_where_query_alerts,
    cel_sql_where_query_enrichments,
):
    alert_fields = ", ".join(
        f"alert_{field} VARCHAR(1024) PATH '$.{field}'" for field in fields
    )
    enrichment_fields = ", ".join(
        f"enrichment_{field} VARCHAR(1024) PATH '$.{field}'" for field in fields
    )
    subquery = text(
        f"""
    (SELECT a.fingerprint as fp, MAX(a.timestamp) as max_t
    FROM alert as a
    LEFT JOIN alertenrichment ae
    ON a.fingerprint = ae.alert_fingerprint,
    JSON_TABLE(a.event, '$' COLUMNS(
        {alert_fields}
    )) AS alerts,
    JSON_TABLE(ae.enrichments, '$' COLUMNS(
        {enrichment_fields}
    )) AS enrichments
    WHERE (({cel_sql_where_query_alerts}) OR ({cel_sql_where_query_enrichments}))
    GROUP BY a.fingerprint) as subq
"""
    )
    wrapped_subquery = (
        select(
            [
                column("fp").label("fp"),  # Ensure columns are labeled
                column("max_t").label("max_t"),
            ]
        )
        .select_from(subquery)
        .subquery()
    )
    return wrapped_subquery


def get_alerts_by_cel_sql(tenant_id, cel_sql_where_query) -> list[Alert]:
    # This doesn't work perfectly, refine it?
    field_pattern = r"\b([\w\.]+)\s*(?=\s*(?:like|in|between|!=|=|>|<))"
    fields = set(re.findall(field_pattern, cel_sql_where_query, re.IGNORECASE))

    cel_sql_where_query_alerts = cel_sql_where_query
    cel_sql_where_query_enrichments = cel_sql_where_query
    for field in fields:
        escaped_field = field.replace(".", "_")
        cel_sql_where_query_alerts = cel_sql_where_query_alerts.replace(
            field, f"alert_{escaped_field}"
        )
        cel_sql_where_query_enrichments = cel_sql_where_query_enrichments.replace(
            field, f"enrichment_{escaped_field}"
        )

    with Session(engine) as session:
        if session.bind.dialect.name == "mysql":
            wrapped_subquery = __get_mysql_wrapped_subquery_for_filtering(
                fields,
                cel_sql_where_query_alerts,
                cel_sql_where_query_enrichments,
            )
        elif session.bind.dialect.name == "sqlite":
            wrapped_subquery = __get_sqlite_wrapped_subquery_for_filtering(
                fields, cel_sql_where_query_alerts, cel_sql_where_query_enrichments
            )
        elif session.bind.dialect.name == "mssql":
            wrapped_subquery = __get_mssql_wrapped_subquery_for_filtering(
                fields, cel_sql_where_query_alerts, cel_sql_where_query_enrichments
            )
        else:
            return []
        query = (
            session.query(Alert)
            .join(
                wrapped_subquery,
                and_(
                    Alert.fingerprint == wrapped_subquery.c.fp,
                    Alert.timestamp == wrapped_subquery.c.max_t,
                    Alert.tenant_id == tenant_id,
                ),
            )
            .options(subqueryload(Alert.alert_enrichment))
        )
        alerts = query.all()

    return alerts


def get_alerts_with_filters(
    tenant_id, provider_id=None, filters=None, time_delta=1
) -> list[Alert]:
    with Session(engine) as session:
        # Create the query
        query = session.query(Alert)

        # Apply subqueryload to force-load the alert_enrichment relationship
        query = query.options(subqueryload(Alert.alert_enrichment))

        # Filter by tenant_id
        query = query.filter(Alert.tenant_id == tenant_id)

        # Filter by time_delta
        query = query.filter(
            Alert.timestamp
            >= datetime.now(tz=timezone.utc) - timedelta(days=time_delta)
        )

        # Ensure Alert and AlertEnrichment are joined for subsequent filters
        query = query.outerjoin(Alert.alert_enrichment)

        # Apply filters if provided
        if filters:
            for f in filters:
                filter_key, filter_value = f.get("key"), f.get("value")
                filter_path = f"$.{filter_key}"
                if isinstance(filter_value, bool) and filter_value is True:
                    # If the filter value is True, we want to filter by the existence of the enrichment
                    #   e.g.: all the alerts that have ticket_id
                    if session.bind.dialect.name in ["mysql", "postgresql", "mssql"]:
                        query = query.filter(
                            func.json_extract(
                                AlertEnrichment.enrichments, f"$.{filter_key}"
                            )
                            != null()
                        )
                    elif session.bind.dialect.name == "sqlite":
                        query = query.filter(
                            func.json_type(
                                AlertEnrichment.enrichments, f"$.{filter_key}"
                            )
                            != null()
                        )
                elif isinstance(filter_value, (str, int)):
                    if session.bind.dialect.name in ["mysql", "postgresql"]:
                        query = query.filter(
                            func.json_unquote(
                                func.json_extract(
                                    AlertEnrichment.enrichments, filter_path
                                )
                            )
                            == filter_value
                        )
                    elif session.bind.dialect.name == "mssql":
                        query = query.filter(
                            func.JSON_VALUE(AlertEnrichment.enrichments, filter_path)
                            == str(filter_value)
                        )
                    elif session.bind.dialect.name == "sqlite":
                        query = query.filter(
                            func.json_extract(AlertEnrichment.enrichments, filter_path)
                            == filter_value
                        )
                    else:
                        logger.warning(
                            "Unsupported dialect",
                            extra={"dialect": session.bind.dialect.name},
                        )
                else:
                    logger.warning("Unsupported filter type", extra={"filter": f})

        if provider_id:
            query = query.filter(Alert.provider_id == provider_id)

        query = query.order_by(Alert.timestamp.desc())

        query = query.limit(10000)

        # Execute the query
        alerts = query.all()

    return alerts


def get_last_alerts(
    tenant_id, provider_id=None, limit=1000, timeframe=None
) -> list[Alert]:
    """
    Get the last alert for each fingerprint along with the first time the alert was triggered.

    Args:
        tenant_id (_type_): The tenant_id to filter the alerts by.
        provider_id (_type_, optional): The provider id to filter by. Defaults to None.

    Returns:
        List[Alert]: A list of Alert objects including the first time the alert was triggered.
    """
    with Session(engine) as session:
        # Subquery that selects the max and min timestamp for each fingerprint.
        # if mssql, set isolation level to read uncommitted to avoid deadlocks
        if session.bind.dialect.name == "mssql":
            session.execute("SET TRANSACTION ISOLATION LEVEL READ UNCOMMITTED")
            subquery = (
                session.query(
                    Alert.fingerprint,
                    func.max(Alert.timestamp).label("max_timestamp"),
                    func.min(Alert.timestamp).label(
                        "min_timestamp"
                    ),  # Include minimum timestamp
                )
                .filter(Alert.tenant_id == tenant_id)
                .group_by(Alert.fingerprint)
                .order_by(func.max(Alert.timestamp).desc())
                .limit(limit)
                .with_hint("WITH (NOLOCK)", "mssql")
                .subquery()
            )
        else:
            subquery = (
                session.query(
                    Alert.fingerprint,
                    func.max(Alert.timestamp).label("max_timestamp"),
                    func.min(Alert.timestamp).label(
                        "min_timestamp"
                    ),  # Include minimum timestamp
                )
                .filter(Alert.tenant_id == tenant_id)
                .group_by(Alert.fingerprint)
                .subquery()
            )
<<<<<<< HEAD
            .filter(Alert.tenant_id == tenant_id)
            .group_by(Alert.fingerprint)
            .subquery()
        )
        # if timeframe is provided, filter the alerts by the timeframe
        if timeframe:
            subquery = (
                session.query(subquery)
                .filter(
                    subquery.c.max_timestamp
                    >= datetime.now(tz=timezone.utc) - timedelta(days=timeframe)
                )
                .subquery()
            )
=======

>>>>>>> 7d90ad90
        # Main query joins the subquery to select alerts with their first and last occurrence.
        if session.bind.dialect.name == "mssql":
            query = (
                session.query(
                    Alert,
                    subquery.c.min_timestamp.label(
                        "startedAt"
                    ),  # Include "startedAt" in the selected columns
                )
                .filter(Alert.tenant_id == tenant_id)
                .join(
                    subquery,
                    and_(
                        Alert.fingerprint == subquery.c.fingerprint,
                        Alert.timestamp == subquery.c.max_timestamp,
                    ),
                )
                .options(subqueryload(Alert.alert_enrichment))
                .with_hint("WITH (NOLOCK)", "mssql")
            )
        else:
            query = (
                session.query(
                    Alert,
                    subquery.c.min_timestamp.label(
                        "startedAt"
                    ),  # Include "startedAt" in the selected columns
                )
                .filter(Alert.tenant_id == tenant_id)
                .join(
                    subquery,
                    and_(
                        Alert.fingerprint == subquery.c.fingerprint,
                        Alert.timestamp == subquery.c.max_timestamp,
                    ),
                )
                .options(subqueryload(Alert.alert_enrichment))
            )

        if provider_id:
            query = query.filter(Alert.provider_id == provider_id)

        if timeframe:
            query = query.filter(
                subquery.c.max_timestamp
                >= datetime.now(tz=timezone.utc) - timedelta(days=timeframe)
            )

        # Order by timestamp in descending order and limit the results
        query = query.limit(limit)
        # Execute the query
        alerts_with_start = query.all()
        # Convert result to list of Alert objects and include "startedAt" information if needed
        alerts = []
        for alert, startedAt in alerts_with_start:
            alert.event["startedAt"] = str(startedAt)
            alert.event["event_id"] = str(alert.id)
            alerts.append(alert)

    return alerts


def get_alerts_by_fingerprint(tenant_id: str, fingerprint: str, limit=1) -> List[Alert]:
    """
    Get all alerts for a given fingerprint.

    Args:
        tenant_id (str): The tenant_id to filter the alerts by.
        fingerprint (str): The fingerprint to filter the alerts by.

    Returns:
        List[Alert]: A list of Alert objects.
    """
    with Session(engine) as session:
        # Create the query
        query = session.query(Alert)

        # Apply subqueryload to force-load the alert_enrichment relationship
        query = query.options(subqueryload(Alert.alert_enrichment))

        # Filter by tenant_id
        query = query.filter(Alert.tenant_id == tenant_id)

        query = query.filter(Alert.fingerprint == fingerprint)

        query = query.order_by(Alert.timestamp.desc())

        if limit:
            query = query.limit(limit)
        # Execute the query
        alerts = query.all()

    return alerts


def get_alert_by_fingerprint_and_event_id(
    tenant_id: str, fingerprint: str, event_id: str
) -> Alert:
    with Session(engine) as session:
        alert = (
            session.query(Alert)
            .filter(Alert.tenant_id == tenant_id)
            .filter(Alert.fingerprint == fingerprint)
            .filter(Alert.id == uuid.UUID(event_id))
            .first()
        )
    return alert


def get_previous_alert_by_fingerprint(tenant_id: str, fingerprint: str) -> Alert:
    # get the previous alert for a given fingerprint
    with Session(engine) as session:
        alert = (
            session.query(Alert)
            .filter(Alert.tenant_id == tenant_id)
            .filter(Alert.fingerprint == fingerprint)
            .order_by(Alert.timestamp.desc())
            .limit(2)
            .all()
        )
    if len(alert) > 1:
        return alert[1]
    else:
        # no previous alert
        return None


def get_api_key(api_key: str) -> TenantApiKey:
    with Session(engine) as session:
        # if mssql, set isolation level to read uncommitted to avoid deadlocks
        if session.bind.dialect.name == "mssql":
            session.execute("SET TRANSACTION ISOLATION LEVEL READ UNCOMMITTED")
        api_key_hashed = hashlib.sha256(api_key.encode()).hexdigest()
        statement = select(TenantApiKey).where(TenantApiKey.key_hash == api_key_hashed)
        tenant_api_key = session.exec(statement).first()
    return tenant_api_key


def get_user_by_api_key(api_key: str):
    api_key = get_api_key(api_key)
    return api_key.created_by


# this is only for single tenant
def get_user(username, password, update_sign_in=True):
    from keep.api.core.dependencies import SINGLE_TENANT_UUID
    from keep.api.models.db.user import User

    password_hash = hashlib.sha256(password.encode()).hexdigest()
    with Session(engine, expire_on_commit=False) as session:
        # if mssql, set isolation level to read uncommitted to avoid deadlocks
        if session.bind.dialect.name == "mssql":
            session.execute("SET TRANSACTION ISOLATION LEVEL READ UNCOMMITTED")
        user = session.exec(
            select(User)
            .where(User.tenant_id == SINGLE_TENANT_UUID)
            .where(User.username == username)
            .where(User.password_hash == password_hash)
        ).first()
        if user and update_sign_in:
            user.last_sign_in = datetime.utcnow()
            session.add(user)
            session.commit()
    return user


def get_users():
    from keep.api.core.dependencies import SINGLE_TENANT_UUID
    from keep.api.models.db.user import User

    with Session(engine) as session:
        users = session.exec(
            select(User).where(User.tenant_id == SINGLE_TENANT_UUID)
        ).all()
    return users


def delete_user(username):
    from keep.api.core.dependencies import SINGLE_TENANT_UUID
    from keep.api.models.db.user import User

    with Session(engine) as session:
        user = session.exec(
            select(User)
            .where(User.tenant_id == SINGLE_TENANT_UUID)
            .where(User.username == username)
        ).first()
        if user:
            session.delete(user)
            session.commit()


def create_user(tenant_id, username, password, role):
    from keep.api.models.db.user import User

    password_hash = hashlib.sha256(password.encode()).hexdigest()
    with Session(engine) as session:
        user = User(
            tenant_id=tenant_id,
            username=username,
            password_hash=password_hash,
            role=role,
        )
        session.add(user)
        session.commit()
        session.refresh(user)
    return user


def save_workflow_results(tenant_id, workflow_execution_id, workflow_results):
    with Session(engine) as session:
        workflow_execution = session.exec(
            select(WorkflowExecution)
            .where(WorkflowExecution.tenant_id == tenant_id)
            .where(WorkflowExecution.id == workflow_execution_id)
        ).one()

        workflow_execution.results = workflow_results
        session.commit()


def get_workflow_id_by_name(tenant_id, workflow_name):
    with Session(engine) as session:
        workflow = session.exec(
            select(Workflow)
            .where(Workflow.tenant_id == tenant_id)
            .where(Workflow.name == workflow_name)
            .where(Workflow.is_deleted == False)
        ).first()

        if workflow:
            return workflow.id


def get_previous_execution_id(tenant_id, workflow_id, workflow_execution_id):
    with Session(engine) as session:
        previous_execution = session.exec(
            select(WorkflowExecution)
            .where(WorkflowExecution.tenant_id == tenant_id)
            .where(WorkflowExecution.workflow_id == workflow_id)
            .where(WorkflowExecution.id != workflow_execution_id)
            .order_by(WorkflowExecution.started.desc())
            .limit(1)
        ).first()
        if previous_execution:
            return previous_execution
        else:
            return None


def create_rule(
    tenant_id,
    name,
    timeframe,
    definition,
    definition_cel,
    created_by,
    grouping_criteria=[],
    group_description=None,
):
    with Session(engine) as session:
        rule = Rule(
            tenant_id=tenant_id,
            name=name,
            timeframe=timeframe,
            definition=definition,
            definition_cel=definition_cel,
            created_by=created_by,
            creation_time=datetime.utcnow(),
            grouping_criteria=grouping_criteria,
            group_description=group_description,
        )
        session.add(rule)
        session.commit()
        session.refresh(rule)
        return rule


def update_rule(
    tenant_id, rule_id, name, timeframe, definition, definition_cel, updated_by
):
    with Session(engine) as session:
        rule = session.exec(
            select(Rule).where(Rule.tenant_id == tenant_id).where(Rule.id == rule_id)
        ).first()

        if rule:
            rule.name = name
            rule.timeframe = timeframe
            rule.definition = definition
            rule.definition_cel = definition_cel
            rule.updated_by = updated_by
            rule.update_time = datetime.utcnow()
            session.commit()
            session.refresh(rule)
            return rule
        else:
            return None


def get_rules(tenant_id, ids=None):
    with Session(engine) as session:
        # Start building the query
        query = select(Rule).where(Rule.tenant_id == tenant_id)

        # Apply additional filters if ids are provided
        if ids is not None:
            query = query.where(Rule.id.in_(ids))

        # Execute the query
        rules = session.exec(query).all()
        return rules


def create_alert(tenant_id, provider_type, provider_id, event, fingerprint):
    with Session(engine) as session:
        alert = Alert(
            tenant_id=tenant_id,
            provider_type=provider_type,
            provider_id=provider_id,
            event=event,
            fingerprint=fingerprint,
        )
        session.add(alert)
        session.commit()
        session.refresh(alert)
        return alert


def delete_rule(tenant_id, rule_id):
    with Session(engine) as session:
        rule = session.exec(
            select(Rule).where(Rule.tenant_id == tenant_id).where(Rule.id == rule_id)
        ).first()

        if rule:
            session.delete(rule)
            session.commit()
            return True
        return False


def assign_alert_to_group(
    tenant_id, alert_id, rule_id, timeframe, group_fingerprint
) -> Group:
    # checks if group with the group critiria exists, if not it creates it
    #   and then assign the alert to the group
    with Session(engine) as session:
        group = session.exec(
            select(Group)
            .options(joinedload(Group.alerts))
            .where(Group.tenant_id == tenant_id)
            .where(Group.rule_id == rule_id)
            .where(Group.group_fingerprint == group_fingerprint)
            .order_by(Group.creation_time.desc())
        ).first()

        # if the last alert in the group is older than the timeframe, create a new group
        is_group_expired = False
        if group:
            # group has at least one alert (o/w it wouldn't created in the first place)
            is_group_expired = max(
                alert.timestamp for alert in group.alerts
            ) < datetime.utcnow() - timedelta(seconds=timeframe)

        if is_group_expired and group:
            logger.info(
                f"Group {group.id} is expired, creating a new group for rule {rule_id}"
            )
            fingerprint = group.calculate_fingerprint()
            # enrich the group with the expired flag
            enrich_alert(
                tenant_id,
                fingerprint,
                {"group_expired": True},
            )
            logger.info(f"Enriched group {group.id} with group_expired flag")
            # change the group status to resolve so it won't spam the UI
            #   this was asked by @bhuvanesh and should be configurable in the future (how to handle status of expired groups)
            group_alert = session.exec(
                select(Alert)
                .where(Alert.fingerprint == fingerprint)
                .order_by(Alert.timestamp.desc())
            ).first()
            # this is kinda wtf but sometimes we deleted manually
            #   these from the DB since it was too big
            if not group_alert:
                logger.warning(
                    f"Group {group.id} is expired, but the alert is not found. Did it was deleted manually?"
                )
            else:
                try:
                    session.refresh(group_alert)
                    group_alert.event["status"] = AlertStatus.RESOLVED.value
                    # mark the event as modified so it will be updated in the database
                    flag_modified(group_alert, "event")
                    # commit the changes
                    session.commit()
                    logger.info(
                        f"Updated the alert {group_alert.id} to RESOLVED status"
                    )
                except StaleDataError as e:
                    logger.warning(
                        f"Failed to update the alert {group_alert.id} to RESOLVED status",
                        extra={"exception": e},
                    )
                    pass
                # some other unknown error, we want to log it and continue
                except Exception as e:
                    logger.exception(
                        f"Failed to update the alert {group_alert.id} to RESOLVED status",
                        extra={"exception": e},
                    )
                    pass

        # if there is no group with the group_fingerprint, create it
        if not group or is_group_expired:
            # Create and add a new group if it doesn't exist
            group = Group(
                tenant_id=tenant_id,
                rule_id=rule_id,
                group_fingerprint=group_fingerprint,
            )
            session.add(group)
            session.commit()
            # Re-query the group with selectinload to set up future automatic loading of alerts
            group = session.exec(
                select(Group)
                .options(joinedload(Group.alerts))
                .where(Group.id == group.id)
            ).first()

        # Create a new AlertToGroup instance and add it
        alert_group = AlertToGroup(
            tenant_id=tenant_id,
            alert_id=str(alert_id),
            group_id=str(group.id),
        )
        session.add(alert_group)
        session.commit()
        # Requery the group to get the updated alerts
        group = session.exec(
            select(Group).options(joinedload(Group.alerts)).where(Group.id == group.id)
        ).first()
    return group


def get_groups(tenant_id):
    with Session(engine) as session:
        groups = session.exec(
            select(Group)
            .options(selectinload(Group.alerts))
            .where(Group.tenant_id == tenant_id)
        ).all()
    return groups


def get_rule(tenant_id, rule_id):
    with Session(engine) as session:
        rule = session.exec(
            select(Rule).where(Rule.tenant_id == tenant_id).where(Rule.id == rule_id)
        ).first()
    return rule


def get_rule_distribution(tenant_id, minute=False):
    """Returns hits per hour for each rule, optionally breaking down by groups if the rule has 'group by', limited to the last 7 days."""
    with Session(engine) as session:
        # Get the timestamp for 7 days ago
        seven_days_ago = datetime.utcnow() - timedelta(days=1)

        # Check the dialect
        if session.bind.dialect.name in ["mysql", "postgresql"]:
            time_format = "%Y-%m-%d %H:%i" if minute else "%Y-%m-%d %H"
            timestamp_format = func.date_format(AlertToGroup.timestamp, time_format)
        elif session.bind.dialect.name == "sqlite":
            time_format = "%Y-%m-%d %H:%M" if minute else "%Y-%m-%d %H"
            timestamp_format = func.strftime(time_format, AlertToGroup.timestamp)
        elif session.bind.dialect.name == "mssql":
            # For MSSQL, using CONVERT to format date
            if minute:
                timestamp_format = func.format(
                    AlertToGroup.timestamp, "yyyy-MM-dd HH:mm"
                )
            else:
                timestamp_format = (
                    func.format(AlertToGroup.timestamp, "yyyy-MM-dd HH") + ":00"
                )
        else:
            raise ValueError("Unsupported database dialect")
        # Construct the query
        # Create a subquery
        subquery = (
            select(
                Rule.id.label("rule_id"),
                Rule.name.label("rule_name"),
                Group.id.label("group_id"),
                Group.group_fingerprint.label("group_fingerprint"),
                timestamp_format.label("formatted_timestamp"),
                AlertToGroup.alert_id,
            )
            .join(Group, Rule.id == Group.rule_id)
            .join(AlertToGroup, Group.id == AlertToGroup.group_id)
            .filter(
                AlertToGroup.timestamp >= seven_days_ago, Rule.tenant_id == tenant_id
            )
            .subquery()
        )

        query = (
            session.query(
                subquery.c.rule_id,
                subquery.c.rule_name,
                subquery.c.group_id,
                subquery.c.group_fingerprint,
                subquery.c.formatted_timestamp.label("time"),
                func.count(subquery.c.alert_id).label("hits"),
            )
            .group_by(
                subquery.c.rule_id,
                subquery.c.rule_name,
                subquery.c.group_id,
                subquery.c.group_fingerprint,
                subquery.c.formatted_timestamp,
            )
            .order_by(subquery.c.formatted_timestamp)
        )

        results = query.all()

        # Convert the results into a dictionary
        rule_distribution = {}
        for result in results:
            rule_id = result.rule_id
            group_fingerprint = result.group_fingerprint
            timestamp = result.formatted_timestamp
            hits = result.hits

            if rule_id not in rule_distribution:
                rule_distribution[rule_id] = {}

            if group_fingerprint not in rule_distribution[rule_id]:
                rule_distribution[rule_id][group_fingerprint] = {}

            rule_distribution[rule_id][group_fingerprint][timestamp] = hits

        return rule_distribution


def get_all_filters(tenant_id):
    with Session(engine) as session:
        filters = session.exec(
            select(AlertDeduplicationFilter).where(
                AlertDeduplicationFilter.tenant_id == tenant_id
            )
        ).all()
    return filters


def get_last_alert_hash_by_fingerprint(tenant_id, fingerprint):
    # get the last alert for a given fingerprint
    # to check deduplication
    with Session(engine) as session:
        # if mssql, set isolation level to read uncommitted to avoid deadlocks
        if session.bind.dialect.name == "mssql":
            session.execute("SET TRANSACTION ISOLATION LEVEL READ UNCOMMITTED")
        alert_hash = session.exec(
            select(Alert.alert_hash)
            .where(Alert.tenant_id == tenant_id)
            .where(Alert.fingerprint == fingerprint)
            .order_by(Alert.timestamp.desc())
        ).first()
    return alert_hash


def update_key_last_used(
    tenant_id: str,
    reference_id: str,
) -> str:
    """
    Updates API key last used.

    Args:
        session (Session): _description_
        tenant_id (str): _description_
        reference_id (str): _description_

    Returns:
        str: _description_
    """
    with Session(engine) as session:
        # Get API Key from database
        statement = (
            select(TenantApiKey)
            .where(TenantApiKey.reference_id == reference_id)
            .where(TenantApiKey.tenant_id == tenant_id)
        )
        # if mssql, set isolation level to read uncommitted to avoid deadlocks
        if session.bind.dialect.name == "mssql":
            session.execute("SET TRANSACTION ISOLATION LEVEL READ UNCOMMITTED")
        tenant_api_key_entry = session.exec(statement).first()

        # Update last used
        if not tenant_api_key_entry:
            # shouldn't happen but somehow happened to specific tenant so logging it
            logger.error(
                "API key not found",
                extra={"tenant_id": tenant_id, "unique_api_key_id": unique_api_key_id},
            )
            return
        tenant_api_key_entry.last_used = datetime.utcnow()
        session.add(tenant_api_key_entry)
        session.commit()


def get_linked_providers(tenant_id: str) -> List[Tuple[str, str, datetime]]:
    with Session(engine) as session:
        providers = (
            session.query(
                Alert.provider_type,
                Alert.provider_id,
                func.max(Alert.timestamp).label("last_alert_timestamp"),
            )
            .outerjoin(Provider, Alert.provider_id == Provider.id)
            .filter(
                Alert.tenant_id == tenant_id,
                Alert.provider_type != "group",
                Provider.id
                == None,  # Filters for alerts with a provider_id not in Provider table
            )
            .group_by(Alert.provider_type, Alert.provider_id)
            .all()
        )

    return providers


def get_provider_distribution(tenant_id: str) -> dict:
    """Returns hits per hour and the last alert timestamp for each provider, limited to the last 24 hours."""
    with Session(engine) as session:
        twenty_four_hours_ago = datetime.utcnow() - timedelta(hours=24)
        time_format = "%Y-%m-%d %H"

        if session.bind.dialect.name in ["mysql", "postgresql"]:
            timestamp_format = func.date_format(Alert.timestamp, time_format)
        elif session.bind.dialect.name == "sqlite":
            timestamp_format = func.strftime(time_format, Alert.timestamp)
        elif session.bind.dialect.name == "mssql":
            timestamp_format = func.format(Alert.timestamp, "yyyy-MM-dd HH")

        # Adjusted query to include max timestamp
        subquery = (
            select(
                Alert.provider_id.label("alert_provider_id"),
                Alert.provider_type.label("alert_provider_type"),
                timestamp_format.label("t"),
            )
            .where(
                Alert.tenant_id == tenant_id,
                Alert.timestamp >= twenty_four_hours_ago,
            )
            .alias("sub")
        )
        query = (
            select(
                subquery.c.alert_provider_id,
                subquery.c.alert_provider_type,
                subquery.c.t,
                func.count().label("hits"),
                func.max(subquery.c.t).label(
                    "last_alert_timestamp"
                ),  # Include max timestamp
            )
            .group_by(
                subquery.c.alert_provider_id,
                subquery.c.alert_provider_type,
                subquery.c.t,
            )
            .order_by(
                subquery.c.alert_provider_id,
                subquery.c.alert_provider_type,
                subquery.c.t,
            )
        )

        results = query.all()

        provider_distribution = {}

        for provider_id, provider_type, time, hits, last_alert_timestamp in results:
            provider_key = f"{provider_id}_{provider_type}"

            if provider_key not in provider_distribution:
                provider_distribution[provider_key] = {
                    "provider_id": provider_id,
                    "provider_type": provider_type,
                    "alert_last_24_hours": [
                        {"hour": i, "number": 0} for i in range(24)
                    ],
                    "last_alert_received": last_alert_timestamp,  # Initialize with the first seen timestamp
                }
            else:
                # Update the last alert timestamp if the current one is more recent
                provider_distribution[provider_key]["last_alert_received"] = max(
                    provider_distribution[provider_key]["last_alert_received"],
                    last_alert_timestamp,
                )

            time = datetime.strptime(time, time_format)
            index = int((time - twenty_four_hours_ago).total_seconds() // 3600)

            if 0 <= index < 24:
                provider_distribution[provider_key]["alert_last_24_hours"][index][
                    "number"
                ] += hits

    return provider_distribution


def get_presets(tenant_id: str, email) -> List[Dict[str, Any]]:
    with Session(engine) as session:
        statement = (
            select(Preset)
            .where(Preset.tenant_id == tenant_id)
            .where(
                or_(
                    Preset.is_private == False,
                    Preset.created_by == email,
                )
            )
        )
        presets = session.exec(statement).all()
    return presets


def get_preset_by_name(tenant_id: str, preset_name: str) -> Preset:
    with Session(engine) as session:
        preset = session.exec(
            select(Preset)
            .where(Preset.tenant_id == tenant_id)
            .where(Preset.name == preset_name)
        ).first()
    return preset


def get_all_presets(tenant_id: str) -> List[Preset]:
    with Session(engine) as session:
        presets = session.exec(
            select(Preset).where(Preset.tenant_id == tenant_id)
        ).all()
    return presets<|MERGE_RESOLUTION|>--- conflicted
+++ resolved
@@ -1137,24 +1137,17 @@
                 .group_by(Alert.fingerprint)
                 .subquery()
             )
-<<<<<<< HEAD
-            .filter(Alert.tenant_id == tenant_id)
-            .group_by(Alert.fingerprint)
-            .subquery()
-        )
-        # if timeframe is provided, filter the alerts by the timeframe
-        if timeframe:
-            subquery = (
-                session.query(subquery)
-                .filter(
-                    subquery.c.max_timestamp
-                    >= datetime.now(tz=timezone.utc) - timedelta(days=timeframe)
+            # if timeframe is provided, filter the alerts by the timeframe
+            if timeframe:
+                subquery = (
+                    session.query(subquery)
+                    .filter(
+                        subquery.c.max_timestamp
+                        >= datetime.now(tz=timezone.utc) - timedelta(days=timeframe)
+                    )
+                    .subquery()
                 )
-                .subquery()
-            )
-=======
-
->>>>>>> 7d90ad90
+
         # Main query joins the subquery to select alerts with their first and last occurrence.
         if session.bind.dialect.name == "mssql":
             query = (
