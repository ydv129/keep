import hashlib
import json
import logging
import os
from datetime import datetime, timedelta, timezone
from uuid import uuid4

import pymysql
import validators
from dotenv import find_dotenv, load_dotenv
from google.cloud.sql.connector import Connector
from opentelemetry.instrumentation.sqlalchemy import SQLAlchemyInstrumentor
<<<<<<< HEAD
from sqlalchemy import and_, desc, func, null, select, text, update
from sqlalchemy.exc import IntegrityError, OperationalError, ProgrammingError
=======
from sqlalchemy import and_, desc, func, null, select, update
from sqlalchemy.exc import IntegrityError
>>>>>>> 19e32acd
from sqlalchemy.orm import joinedload, selectinload, subqueryload
from sqlalchemy.orm.attributes import flag_modified
from sqlalchemy_utils import create_database, database_exists
from sqlmodel import Session, SQLModel, create_engine, select

# This import is required to create the tables
from keep.api.consts import RUNNING_IN_CLOUD_RUN
from keep.api.core.config import config
from keep.api.core.rbac import Admin as AdminRole
from keep.api.models.alert import AlertStatus
from keep.api.models.db.alert import *
from keep.api.models.db.mapping import *
from keep.api.models.db.preset import *
from keep.api.models.db.provider import *
from keep.api.models.db.rule import *
from keep.api.models.db.tenant import *
from keep.api.models.db.workflow import *

logger = logging.getLogger(__name__)


def __get_conn() -> pymysql.connections.Connection:
    """
    Creates a connection to the database when running in Cloud Run.

    Returns:
        pymysql.connections.Connection: The DB connection.
    """
    with Connector() as connector:
        conn = connector.connect(
            "keephq-sandbox:us-central1:keep",  # Todo: get from configuration
            "pymysql",
            user="keep-api",
            db="keepdb",
            enable_iam_auth=True,
        )
    return conn


def __get_conn_impersonate() -> pymysql.connections.Connection:
    """
    Creates a connection to the remote database when running locally.

    Returns:
        pymysql.connections.Connection: The DB connection.
    """
    from google.auth import default, impersonated_credentials
    from google.auth.transport.requests import Request

    # Get application default credentials
    creds, project = default()
    # Create impersonated credentials
    target_scopes = ["https://www.googleapis.com/auth/cloud-platform"]
    creds = impersonated_credentials.Credentials(
        source_credentials=creds,
        target_principal="keep-api@keephq-sandbox.iam.gserviceaccount.com",
        target_scopes=target_scopes,
    )
    # Refresh the credentials to obtain an impersonated access token
    creds.refresh(Request())
    # Get the access token
    access_token = creds.token
    # Create a new MySQL connection with the obtained access token
    with Connector() as connector:
        conn = connector.connect(
            "keephq-sandbox:us-central1:keep",  # Todo: get from configuration
            "pymysql",
            user="keep-api",
            password=access_token,
            host="127.0.0.1",
            port=3306,
            database="keepdb",
        )
    return conn


# this is a workaround for gunicorn to load the env vars
#   becuase somehow in gunicorn it doesn't load the .env file
load_dotenv(find_dotenv())
db_connection_string = config("DATABASE_CONNECTION_STRING", default=None)
pool_size = config("DATABASE_POOL_SIZE", default=5, cast=int)

if RUNNING_IN_CLOUD_RUN:
    engine = create_engine(
        "mysql+pymysql://",
        creator=__get_conn,
    )
elif db_connection_string == "impersonate":
    engine = create_engine(
        "mysql+pymysql://",
        creator=__get_conn_impersonate,
    )
elif db_connection_string:
    try:
        logger.info(f"Creating a connection pool with size {pool_size}")
        engine = create_engine(db_connection_string, pool_size=pool_size)
    # SQLite does not support pool_size
    except TypeError:
        engine = create_engine(db_connection_string)
else:
    engine = create_engine(
        "sqlite:///./keep.db", connect_args={"check_same_thread": False}
    )

SQLAlchemyInstrumentor().instrument(enable_commenter=True, engine=engine)


def create_db_and_tables():
    """
    Creates the database and tables.
    """
    try:
        if not database_exists(engine.url):
            logger.info("Creating the database")
            create_database(engine.url)
            logger.info("Database created")
    # On Cloud Run, it fails to check if the database exists
    except Exception:
        logger.warning("Failed to create the database or detect if it exists.")
        pass

    # migrate the workflowtoexecution table
    with Session(engine) as session:
        try:
<<<<<<< HEAD
            if engine.dialect.name == "mssql":
                connection.execute(
                    text("ALTER TABLE alert ADD alert_hash VARCHAR(255);")
                )
            else:
                connection.execute(
                    text("ALTER TABLE alert ADD COLUMN alert_hash VARCHAR(255);")
                )
        except ProgrammingError as e:
            if "column names in each table must be unique" in str(e).lower():
                return
            raise
        except OperationalError as e:
            # that's ok
            if "duplicate column" in str(e).lower():
                return
            logger.exception("Failed to add column alert_hash to alert table")
            raise
=======
            logger.info("Migrating WorkflowToAlertExecution table")
            # get the foreign key constraint name
            results = session.exec(
                f"SELECT CONSTRAINT_NAME FROM information_schema.KEY_COLUMN_USAGE  WHERE TABLE_SCHEMA = '{engine.url.database}'  AND TABLE_NAME = 'workflowtoalertexecution' AND COLUMN_NAME = 'alert_fingerprint';"
            )
            # now remove it
            for row in results:
                constraint_name = row["CONSTRAINT_NAME"]
                if constraint_name.startswith("workflowtoalertexecution"):
                    logger.info(f"Dropping constraint {constraint_name}")
                    session.exec(
                        f"ALTER TABLE workflowtoalertexecution DROP FOREIGN KEY {constraint_name};"
                    )
                    logger.info(f"Dropped constraint {constraint_name}")
            # also add grouping_criteria to the workflow table
            logger.info("Migrating Rule table")
            try:
                session.exec("ALTER TABLE rule ADD COLUMN grouping_criteria JSON;")
            except Exception as e:
                # that's ok
                if "Duplicate column name" in str(e):
                    pass
                # else, log
                else:
                    logger.exception("Failed to migrate rule table")
                    pass
            logger.info("Migrated Rule table")
            session.commit()
            logger.info("Migrated succesfully")
>>>>>>> 19e32acd
        except Exception:
            logger.exception("Failed to migrate table")
            pass
    SQLModel.metadata.create_all(engine)


def get_session() -> Session:
    """
    Creates a database session.

    Yields:
        Session: A database session
    """
    from opentelemetry import trace

    tracer = trace.get_tracer(__name__)
    with tracer.start_as_current_span("get_session"):
        with Session(engine) as session:
            yield session


def try_create_single_tenant(tenant_id: str) -> None:
    try:
        # if Keep is not multitenant, let's import the User table too:
        from keep.api.models.db.user import User

        create_db_and_tables()
    except Exception:
        pass
    with Session(engine) as session:
        try:
            # check if the tenant exist:
            tenant = session.exec(select(Tenant).where(Tenant.id == tenant_id)).first()
            if not tenant:
                # Do everything related with single tenant creation in here
                logger.info("Creating single tenant")
                session.add(Tenant(id=tenant_id, name="Single Tenant"))
            else:
                logger.info("Single tenant already exists")

            # now let's create the default user

            # check if at least one user exists:
            user = session.exec(select(User)).first()
            # if no users exist, let's create the default user
            if not user:
                default_username = os.environ.get("KEEP_DEFAULT_USERNAME", "keep")
                default_password = hashlib.sha256(
                    os.environ.get("KEEP_DEFAULT_PASSWORD", "keep").encode()
                ).hexdigest()
                default_user = User(
                    username=default_username,
                    password_hash=default_password,
                    role=AdminRole.get_name(),
                )
                session.add(default_user)
            # else, if the user want to force the refresh of the default user password
            elif os.environ.get("KEEP_FORCE_RESET_DEFAULT_PASSWORD", "false") == "true":
                # update the password of the default user
                default_password = hashlib.sha256(
                    os.environ.get("KEEP_DEFAULT_PASSWORD", "keep").encode()
                ).hexdigest()
                user.password_hash = default_password
            # commit the changes
            session.commit()
        except IntegrityError:
            # Tenant already exists
            pass
        except Exception:
            pass
    # New session since the previous might be in a bad state
    with Session(engine) as session:
        try:
            # TODO: remove this once we have a migration system
            logger.info("Migrating TenantApiKey table")
            session.exec(
                "ALTER TABLE tenantapikey ADD COLUMN is_deleted BOOLEAN NOT NULL DEFAULT 0;"
            )
            session.exec("ALTER TABLE tenantapikey ADD COLUMN created_at DATETIME;")
            session.exec("ALTER TABLE tenantapikey ADD COLUMN last_used DATETIME;")
            session.commit()
            logger.info("Migrated TenantApiKey table")
        except Exception:
            pass

    # migrating presets table
    with Session(engine) as session:
        try:
            logger.info("Migrating Preset table")
            session.exec(
                "ALTER TABLE preset ADD COLUMN is_private BOOLEAN NOT NULL DEFAULT 0;"
            )
            session.exec(
                "ALTER TABLE preset ADD COLUMN created_by VARCHAR(1024) DEFAULT '';"
            )
            session.commit()
            logger.info("Migrated Preset table")
        except Exception:
            pass


def create_workflow_execution(
    workflow_id: str,
    tenant_id: str,
    triggered_by: str,
    execution_number: int = 1,
    fingerprint: str = None,
) -> WorkflowExecution:
    with Session(engine) as session:
        try:
            workflow_execution = WorkflowExecution(
                id=str(uuid4()),
                workflow_id=workflow_id,
                tenant_id=tenant_id,
                started=datetime.utcnow(),
                triggered_by=triggered_by,
                execution_number=execution_number,
                status="in_progress",
            )
            session.add(workflow_execution)

            if fingerprint:
                workflow_to_alert_execution = WorkflowToAlertExecution(
                    workflow_execution_id=workflow_execution.id,
                    alert_fingerprint=fingerprint,
                )
                session.add(workflow_to_alert_execution)

            session.commit()
            return workflow_execution.id
        except IntegrityError:
            # Workflow execution already exists
            logger.debug(
                f"Failed to create a new execution for workflow {workflow_id}. Constraint is met."
            )
            raise


def get_last_completed_execution(
    session: Session, workflow_id: str
) -> WorkflowExecution:
    return session.exec(
        select(WorkflowExecution)
        .where(WorkflowExecution.workflow_id == workflow_id)
        .where(
            (WorkflowExecution.status == "success")
            | (WorkflowExecution.status == "error")
            | (WorkflowExecution.status == "providers_not_configured")
        )
        .order_by(WorkflowExecution.execution_number.desc())
        .limit(1)
    ).first()


def get_workflows_that_should_run():
    with Session(engine) as session:
        workflows_with_interval = session.exec(
            select(Workflow)
            .where(Workflow.is_deleted == False)
            .where(Workflow.interval != None)
            .where(Workflow.interval > 0)
        ).all()

        workflows_to_run = []
        # for each workflow:
        for workflow in workflows_with_interval:
            current_time = datetime.utcnow()
            last_execution = get_last_completed_execution(session, workflow.id)
            # if there no last execution, that's the first time we run the workflow
            if not last_execution:
                try:
                    # try to get the lock
                    workflow_execution_id = create_workflow_execution(
                        workflow.id, workflow.tenant_id, "scheduler"
                    )
                    # we succeed to get the lock on this execution number :)
                    # let's run it
                    workflows_to_run.append(
                        {
                            "tenant_id": workflow.tenant_id,
                            "workflow_id": workflow.id,
                            "workflow_execution_id": workflow_execution_id,
                        }
                    )
                # some other thread/instance has already started to work on it
                except IntegrityError:
                    continue
            # else, if the last execution was more than interval seconds ago, we need to run it
            elif (
                last_execution.started + timedelta(seconds=workflow.interval)
                <= current_time
            ):
                try:
                    # try to get the lock with execution_number + 1
                    workflow_execution_id = create_workflow_execution(
                        workflow.id,
                        workflow.tenant_id,
                        "scheduler",
                        last_execution.execution_number + 1,
                    )
                    # we succeed to get the lock on this execution number :)
                    # let's run it
                    workflows_to_run.append(
                        {
                            "tenant_id": workflow.tenant_id,
                            "workflow_id": workflow.id,
                            "workflow_execution_id": workflow_execution_id,
                        }
                    )
                    # continue to the next one
                    continue
                # some other thread/instance has already started to work on it
                except IntegrityError:
                    # we need to verify the locking is still valid and not timeouted
                    session.rollback()
                    pass
                # get the ongoing execution
                ongoing_execution = session.exec(
                    select(WorkflowExecution)
                    .where(WorkflowExecution.workflow_id == workflow.id)
                    .where(
                        WorkflowExecution.execution_number
                        == last_execution.execution_number + 1
                    )
                    .limit(1)
                ).first()
                # this is a WTF exception since if this (workflow_id, execution_number) does not exist,
                # we would be able to acquire the lock
                if not ongoing_execution:
                    logger.error(
                        f"WTF: ongoing execution not found {workflow.id} {last_execution.execution_number + 1}"
                    )
                    continue
                # if this completed, error, than that's ok - the service who locked the execution is done
                elif ongoing_execution.status != "in_progress":
                    continue
                # if the ongoing execution runs more than 60 minutes, than its timeout
                elif ongoing_execution.started + timedelta(minutes=60) <= current_time:
                    ongoing_execution.status = "timeout"
                    session.commit()
                    # re-create the execution and try to get the lock
                    try:
                        workflow_execution_id = create_workflow_execution(
                            workflow.id,
                            workflow.tenant_id,
                            "scheduler",
                            ongoing_execution.execution_number + 1,
                        )
                    # some other thread/instance has already started to work on it and that's ok
                    except IntegrityError:
                        logger.debug(
                            f"Failed to create a new execution for workflow {workflow.id} [timeout]. Constraint is met."
                        )
                        continue
                    # managed to acquire the (workflow_id, execution_number) lock
                    workflows_to_run.append(
                        {
                            "tenant_id": workflow.tenant_id,
                            "workflow_id": workflow.id,
                            "workflow_execution_id": workflow_execution_id,
                        }
                    )
            else:
                logger.debug(
                    f"Workflow {workflow.id} is already running by someone else"
                )

        return workflows_to_run


def add_or_update_workflow(
    id,
    name,
    tenant_id,
    description,
    created_by,
    interval,
    workflow_raw,
    updated_by=None,
) -> Workflow:
    with Session(engine, expire_on_commit=False) as session:
        # TODO: we need to better understanad if that's the right behavior we want
        existing_workflow = (
            session.query(Workflow)
            .filter_by(name=name)
            .filter_by(tenant_id=tenant_id)
            .first()
        )

        if existing_workflow:
            # tb: no need to override the id field here because it has foreign key constraints.
            existing_workflow.tenant_id = tenant_id
            existing_workflow.description = description
            existing_workflow.updated_by = (
                updated_by or existing_workflow.updated_by
            )  # Update the updated_by field if provided
            existing_workflow.interval = interval
            existing_workflow.workflow_raw = workflow_raw
            existing_workflow.revision += 1  # Increment the revision
            existing_workflow.last_updated = datetime.now()  # Update last_updated
            existing_workflow.is_deleted = False

        else:
            # Create a new workflow
            workflow = Workflow(
                id=id,
                name=name,
                tenant_id=tenant_id,
                description=description,
                created_by=created_by,
                updated_by=updated_by,  # Set updated_by to the provided value
                interval=interval,
                workflow_raw=workflow_raw,
            )
            session.add(workflow)

        session.commit()
        return existing_workflow if existing_workflow else workflow


def get_workflows_with_last_execution(tenant_id: str) -> List[dict]:
    with Session(engine) as session:
        latest_execution_cte = (
            select(
                WorkflowExecution.workflow_id,
                func.max(WorkflowExecution.started).label("last_execution_time"),
            )
            .where(WorkflowExecution.tenant_id == tenant_id)
            .where(
                WorkflowExecution.started
                >= datetime.now(tz=timezone.utc) - timedelta(days=7)
            )
            .group_by(WorkflowExecution.workflow_id)
            .limit(1000)
            .cte("latest_execution_cte")
        )

        workflows_with_last_execution_query = (
            select(
                Workflow,
                latest_execution_cte.c.last_execution_time,
                WorkflowExecution.status,
            )
            .outerjoin(
                latest_execution_cte,
                Workflow.id == latest_execution_cte.c.workflow_id,
            )
            .outerjoin(
                WorkflowExecution,
                and_(
                    Workflow.id == WorkflowExecution.workflow_id,
                    WorkflowExecution.started
                    == latest_execution_cte.c.last_execution_time,
                ),
            )
            .where(Workflow.tenant_id == tenant_id)
            .where(Workflow.is_deleted == False)
        )

        result = session.execute(workflows_with_last_execution_query).all()

    return result


def get_all_workflows(tenant_id: str) -> List[Workflow]:
    with Session(engine) as session:
        workflows = session.exec(
            select(Workflow)
            .where(Workflow.tenant_id == tenant_id)
            .where(Workflow.is_deleted == False)
        ).all()
    return workflows


def get_all_workflows_yamls(tenant_id: str) -> List[str]:
    with Session(engine) as session:
        workflows = session.exec(
            select(Workflow.workflow_raw)
            .where(Workflow.tenant_id == tenant_id)
            .where(Workflow.is_deleted == False)
        ).all()
    return workflows


def get_workflow(tenant_id: str, workflow_id: str) -> Workflow:
    with Session(engine) as session:
        # if the workflow id is uuid:
        if validators.uuid(workflow_id):
            workflow = session.exec(
                select(Workflow)
                .where(Workflow.tenant_id == tenant_id)
                .where(Workflow.id == workflow_id)
                .where(Workflow.is_deleted == False)
            ).first()
        else:
            workflow = session.exec(
                select(Workflow)
                .where(Workflow.tenant_id == tenant_id)
                .where(Workflow.name == workflow_id)
                .where(Workflow.is_deleted == False)
            ).first()
    if not workflow:
        return None
    return workflow


def get_raw_workflow(tenant_id: str, workflow_id: str) -> str:
    workflow = get_workflow(tenant_id, workflow_id)
    if not workflow:
        return None
    return workflow.workflow_raw


def get_installed_providers(tenant_id: str) -> List[Provider]:
    with Session(engine) as session:
        providers = session.exec(
            select(Provider).where(Provider.tenant_id == tenant_id)
        ).all()
    return providers


def get_consumer_providers() -> List[Provider]:
    # get all the providers that installed as consumers
    with Session(engine) as session:
        providers = session.exec(
            select(Provider).where(Provider.consumer == True)
        ).all()
    return providers


def finish_workflow_execution(tenant_id, workflow_id, execution_id, status, error):
    with Session(engine) as session:
        workflow_execution = session.exec(
            select(WorkflowExecution)
            .where(WorkflowExecution.tenant_id == tenant_id)
            .where(WorkflowExecution.workflow_id == workflow_id)
            .where(WorkflowExecution.id == execution_id)
        ).first()

        workflow_execution.status = status
        # TODO: we had a bug with the error field, it was too short so some customers may fail over it.
        #   we need to fix it in the future, create a migration that increases the size of the error field
        #   and then we can remove the [:255] from here
        workflow_execution.error = error[:255] if error else None
        workflow_execution.execution_time = (
            datetime.utcnow() - workflow_execution.started
        ).total_seconds()
        # TODO: logs
        session.commit()


def get_workflow_executions(tenant_id, workflow_id, limit=50):
    with Session(engine) as session:
        workflow_executions = session.exec(
            select(WorkflowExecution)
            .where(WorkflowExecution.tenant_id == tenant_id)
            .where(WorkflowExecution.workflow_id == workflow_id)
            .order_by(WorkflowExecution.started.desc())
            .limit(limit)
        ).all()
    return workflow_executions


def delete_workflow(tenant_id, workflow_id):
    with Session(engine) as session:
        workflow = session.exec(
            select(Workflow)
            .where(Workflow.tenant_id == tenant_id)
            .where(Workflow.id == workflow_id)
        ).first()

        if workflow:
            workflow.is_deleted = True
            session.commit()


def get_workflow_id(tenant_id, workflow_name):
    with Session(engine) as session:
        workflow = session.exec(
            select(Workflow)
            .where(Workflow.tenant_id == tenant_id)
            .where(Workflow.name == workflow_name)
            .where(Workflow.is_deleted == False)
        ).first()

        if workflow:
            return workflow.id


def push_logs_to_db(log_entries):
    db_log_entries = [
        WorkflowExecutionLog(
            workflow_execution_id=log_entry["workflow_execution_id"],
            timestamp=datetime.strptime(log_entry["asctime"], "%Y-%m-%d %H:%M:%S,%f"),
            message=log_entry["message"][0:255],  # limit the message to 255 chars
            context=json.loads(
                json.dumps(log_entry.get("context", {}), default=str)
            ),  # workaround to serialize any object
        )
        for log_entry in log_entries
    ]

    # Add the LogEntry instances to the database session
    with Session(engine) as session:
        session.add_all(db_log_entries)
        session.commit()


def get_workflow_execution(tenant_id: str, workflow_execution_id: str):
    with Session(engine) as session:
        execution_with_logs = (
            session.query(WorkflowExecution)
            .filter(
                WorkflowExecution.id == workflow_execution_id,
            )
            .options(joinedload(WorkflowExecution.logs))
            .one()
        )
    return execution_with_logs


def get_last_workflow_executions(tenant_id: str, limit=20):
    with Session(engine) as session:
        execution_with_logs = (
            session.query(WorkflowExecution)
            .filter(
                WorkflowExecution.tenant_id == tenant_id,
            )
            .order_by(desc(WorkflowExecution.started))
            .limit(limit)
            .options(joinedload(WorkflowExecution.logs))
            .all()
        )

        return execution_with_logs


def _enrich_alert(session, tenant_id, fingerprint, enrichments):
    enrichment = get_enrichment_with_session(session, tenant_id, fingerprint)
    if enrichment:
        # SQLAlchemy doesn't support updating JSON fields, so we need to do it manually
        # https://github.com/sqlalchemy/sqlalchemy/discussions/8396#discussion-4308891
        new_enrichment_data = {**enrichment.enrichments, **enrichments}
        stmt = (
            update(AlertEnrichment)
            .where(AlertEnrichment.id == enrichment.id)
            .values(enrichments=new_enrichment_data)
        )
        session.execute(stmt)
        session.commit()
        # Refresh the instance to get updated data from the database
        session.refresh(enrichment)
        return enrichment
    else:
        alert_enrichment = AlertEnrichment(
            tenant_id=tenant_id,
            alert_fingerprint=fingerprint,
            enrichments=enrichments,
        )
        session.add(alert_enrichment)
        session.commit()
        return alert_enrichment


def enrich_alert(tenant_id, fingerprint, enrichments, session=None):
    # else, the enrichment doesn't exist, create it
    if not session:
        with Session(engine) as session:
            return _enrich_alert(session, tenant_id, fingerprint, enrichments)
    return _enrich_alert(session, tenant_id, fingerprint, enrichments)


def get_enrichment(tenant_id, fingerprint):
    with Session(engine) as session:
        alert_enrichment = session.exec(
            select(AlertEnrichment)
            .where(AlertEnrichment.tenant_id == tenant_id)
            .where(AlertEnrichment.alert_fingerprint == fingerprint)
        ).first()
    return alert_enrichment


def get_enrichments(
    tenant_id: int, fingerprints: List[str]
) -> List[Optional[AlertEnrichment]]:
    """
    Get a list of alert enrichments for a list of fingerprints using a single DB query.

    :param tenant_id: The tenant ID to filter the alert enrichments by.
    :param fingerprints: A list of fingerprints to get the alert enrichments for.
    :return: A list of AlertEnrichment objects or None for each fingerprint.
    """
    with Session(engine) as session:
        result = session.exec(
            select(AlertEnrichment)
            .where(AlertEnrichment.tenant_id == tenant_id)
            .where(AlertEnrichment.alert_fingerprint.in_(fingerprints))
        ).all()
    return result


def get_enrichment_with_session(session, tenant_id, fingerprint):
    alert_enrichment = session.exec(
        select(AlertEnrichment)
        .where(AlertEnrichment.tenant_id == tenant_id)
        .where(AlertEnrichment.alert_fingerprint == fingerprint)
    ).first()
    return alert_enrichment


def get_alerts_with_filters(tenant_id, provider_id=None, filters=None) -> list[Alert]:
    with Session(engine) as session:
        # Create the query
        query = session.query(Alert)

        # Apply subqueryload to force-load the alert_enrichment relationship
        query = query.options(subqueryload(Alert.alert_enrichment))

        # Filter by tenant_id
        query = query.filter(Alert.tenant_id == tenant_id)

        # Ensure Alert and AlertEnrichment are joined for subsequent filters
        query = query.join(Alert.alert_enrichment)

        # Apply filters if provided
        if filters:
            for f in filters:
                filter_key, filter_value = f.get("key"), f.get("value")
                filter_path = f"$.{filter_key}"
                if isinstance(filter_value, bool) and filter_value is True:
                    # If the filter value is True, we want to filter by the existence of the enrichment
                    #   e.g.: all the alerts that have ticket_id
<<<<<<< HEAD
                    if session.bind.dialect.name == "mssql":
                        query = query.filter(
                            func.JSON_VALUE(
=======
                    if session.bind.dialect.name in ["mysql", "postgresql"]:
                        query = query.filter(
                            func.json_extract(
>>>>>>> 19e32acd
                                AlertEnrichment.enrichments, f"$.{filter_key}"
                            )
                            != null()
                        )
<<<<<<< HEAD
                    else:
                        query = query.filter(
                            func.json_type(AlertEnrichment.enrichments, filter_path)
=======
                    elif session.bind.dialect.name == "sqlite":
                        query = query.filter(
                            func.json_type(
                                AlertEnrichment.enrichments, f"$.{filter_key}"
                            )
>>>>>>> 19e32acd
                            != null()
                        )
                elif isinstance(filter_value, (str, int)):
                    if session.bind.dialect.name in ["mysql", "postgresql"]:
                        query = query.filter(
                            func.json_unquote(
                                func.json_extract(
                                    AlertEnrichment.enrichments, filter_path
                                )
                            )
                            == filter_value
                        )
                    elif session.bind.dialect.name == "mssql":
                        query = query.filter(
                            func.JSON_VALUE(AlertEnrichment.enrichments, filter_path)
                            == str(filter_value)
                        )
                    elif session.bind.dialect.name == "sqlite":
                        query = query.filter(
                            func.json_extract(AlertEnrichment.enrichments, filter_path)
                            == filter_value
                        )
                    else:
                        logger.warning(
                            "Unsupported dialect",
                            extra={"dialect": session.bind.dialect.name},
                        )
                else:
                    logger.warning("Unsupported filter type", extra={"filter": f})

        if provider_id:
            query = query.filter(Alert.provider_id == provider_id)

        query = query.order_by(Alert.timestamp.desc())

        # Execute the query
        alerts = query.all()

    return alerts


def get_last_alerts(tenant_id, provider_id=None, limit=1000) -> list[Alert]:
    """
    Get the last alert for each fingerprint.

    Args:
        tenant_id (_type_): The tenant_id to filter the alerts by.
        provider_id (_type_, optional): The provider id to filter by. Defaults to None.

    Returns:
        List[Alert]: A list of Alert objects.
    """
    with Session(engine) as session:
        # Start with a subquery that selects the max timestamp for each fingerprint.
        subquery = (
            session.query(
                Alert.fingerprint, func.max(Alert.timestamp).label("max_timestamp")
            )
            .filter(Alert.tenant_id == tenant_id)
            .group_by(Alert.fingerprint)
            .subquery()
        )

        query = (
            session.query(Alert)
            .join(
                subquery,
                and_(
                    Alert.fingerprint == subquery.c.fingerprint,
                    Alert.timestamp == subquery.c.max_timestamp,
                ),
            )
            .options(subqueryload(Alert.alert_enrichment))
        )

        # Filter by tenant_id
        query = query.filter(Alert.tenant_id == tenant_id)

        if provider_id:
            query = query.filter(Alert.provider_id == provider_id)

        # Order by timestamp in descending order and limit the results
        query = query.order_by(Alert.timestamp.desc()).limit(limit)
        # Execute the query
        alerts = query.all()

    return alerts


def get_alerts_by_fingerprint(tenant_id: str, fingerprint: str, limit=1) -> List[Alert]:
    """
    Get all alerts for a given fingerprint.

    Args:
        tenant_id (str): The tenant_id to filter the alerts by.
        fingerprint (str): The fingerprint to filter the alerts by.

    Returns:
        List[Alert]: A list of Alert objects.
    """
    with Session(engine) as session:
        # Create the query
        query = session.query(Alert)

        # Apply subqueryload to force-load the alert_enrichment relationship
        query = query.options(subqueryload(Alert.alert_enrichment))

        # Filter by tenant_id
        query = query.filter(Alert.tenant_id == tenant_id)

        query = query.filter(Alert.fingerprint == fingerprint)

        query = query.order_by(Alert.timestamp.desc())

        if limit:
            query = query.limit(limit)
        # Execute the query
        alerts = query.all()

    return alerts


def get_previous_alert_by_fingerprint(tenant_id: str, fingerprint: str) -> Alert:
    # get the previous alert for a given fingerprint
    with Session(engine) as session:
        alert = (
            session.query(Alert)
            .filter(Alert.tenant_id == tenant_id)
            .filter(Alert.fingerprint == fingerprint)
            .order_by(Alert.timestamp.desc())
            .limit(2)
            .all()
        )
    if len(alert) > 1:
        return alert[1]
    else:
        # no previous alert
        return None


def get_api_key(api_key: str) -> TenantApiKey:
    with Session(engine) as session:
        api_key_hashed = hashlib.sha256(api_key.encode()).hexdigest()
        statement = select(TenantApiKey).where(TenantApiKey.key_hash == api_key_hashed)
        tenant_api_key = session.exec(statement).first()
    return tenant_api_key


def get_user_by_api_key(api_key: str):
    api_key = get_api_key(api_key)
    return api_key.created_by


# this is only for single tenant
def get_user(username, password, update_sign_in=True):
    from keep.api.core.dependencies import SINGLE_TENANT_UUID
    from keep.api.models.db.user import User

    password_hash = hashlib.sha256(password.encode()).hexdigest()
    with Session(engine, expire_on_commit=False) as session:
        user = session.exec(
            select(User)
            .where(User.tenant_id == SINGLE_TENANT_UUID)
            .where(User.username == username)
            .where(User.password_hash == password_hash)
        ).first()
        if user and update_sign_in:
            user.last_sign_in = datetime.utcnow()
            session.add(user)
            session.commit()
    return user


def get_users():
    from keep.api.core.dependencies import SINGLE_TENANT_UUID
    from keep.api.models.db.user import User

    with Session(engine) as session:
        users = session.exec(
            select(User).where(User.tenant_id == SINGLE_TENANT_UUID)
        ).all()
    return users


def delete_user(username):
    from keep.api.core.dependencies import SINGLE_TENANT_UUID
    from keep.api.models.db.user import User

    with Session(engine) as session:
        user = session.exec(
            select(User)
            .where(User.tenant_id == SINGLE_TENANT_UUID)
            .where(User.username == username)
        ).first()
        if user:
            session.delete(user)
            session.commit()


def create_user(tenant_id, username, password, role):
    from keep.api.models.db.user import User

    password_hash = hashlib.sha256(password.encode()).hexdigest()
    with Session(engine) as session:
        user = User(
            tenant_id=tenant_id,
            username=username,
            password_hash=password_hash,
            role=role,
        )
        session.add(user)
        session.commit()
        session.refresh(user)
    return user


def save_workflow_results(tenant_id, workflow_execution_id, workflow_results):
    with Session(engine) as session:
        workflow_execution = session.exec(
            select(WorkflowExecution)
            .where(WorkflowExecution.tenant_id == tenant_id)
            .where(WorkflowExecution.id == workflow_execution_id)
        ).one()

        workflow_execution.results = workflow_results
        session.commit()


def get_workflow_id_by_name(tenant_id, workflow_name):
    with Session(engine) as session:
        workflow = session.exec(
            select(Workflow)
            .where(Workflow.tenant_id == tenant_id)
            .where(Workflow.name == workflow_name)
            .where(Workflow.is_deleted == False)
        ).first()

        if workflow:
            return workflow.id


def get_previous_execution_id(tenant_id, workflow_id, workflow_execution_id):
    with Session(engine) as session:
        previous_execution = session.exec(
            select(WorkflowExecution)
            .where(WorkflowExecution.tenant_id == tenant_id)
            .where(WorkflowExecution.workflow_id == workflow_id)
            .where(WorkflowExecution.id != workflow_execution_id)
            .order_by(WorkflowExecution.started.desc())
            .limit(1)
        ).first()
        if previous_execution:
            return previous_execution
        else:
            return None


def create_rule(
    tenant_id,
    name,
    timeframe,
    definition,
    definition_cel,
    created_by,
    grouping_criteria=[],
    group_description=None,
):
    with Session(engine) as session:
        rule = Rule(
            tenant_id=tenant_id,
            name=name,
            timeframe=timeframe,
            definition=definition,
            definition_cel=definition_cel,
            created_by=created_by,
            creation_time=datetime.utcnow(),
            grouping_criteria=grouping_criteria,
            group_description=group_description,
        )
        session.add(rule)
        session.commit()
        session.refresh(rule)
        return rule


def update_rule(
    tenant_id, rule_id, name, timeframe, definition, definition_cel, updated_by
):
    with Session(engine) as session:
        rule = session.exec(
            select(Rule).where(Rule.tenant_id == tenant_id).where(Rule.id == rule_id)
        ).first()

        if rule:
            rule.name = name
            rule.timeframe = timeframe
            rule.definition = definition
            rule.definition_cel = definition_cel
            rule.updated_by = updated_by
            rule.update_time = datetime.utcnow()
            session.commit()
            session.refresh(rule)
            return rule
        else:
            return None


def get_rules(tenant_id, ids=None):
    with Session(engine) as session:
        # Start building the query
        query = select(Rule).where(Rule.tenant_id == tenant_id)

        # Apply additional filters if ids are provided
        if ids is not None:
            query = query.where(Rule.id.in_(ids))

        # Execute the query
        rules = session.exec(query).all()
        return rules


def create_alert(tenant_id, provider_type, provider_id, event, fingerprint):
    with Session(engine) as session:
        alert = Alert(
            tenant_id=tenant_id,
            provider_type=provider_type,
            provider_id=provider_id,
            event=event,
            fingerprint=fingerprint,
        )
        session.add(alert)
        session.commit()
        session.refresh(alert)
        return alert


def delete_rule(tenant_id, rule_id):
    with Session(engine) as session:
        rule = session.exec(
            select(Rule).where(Rule.tenant_id == tenant_id).where(Rule.id == rule_id)
        ).first()

        if rule:
            session.delete(rule)
            session.commit()
            return True
        return False


def assign_alert_to_group(
    tenant_id, alert_id, rule_id, timeframe, group_fingerprint
) -> Group:
    # checks if group with the group critiria exists, if not it creates it
    #   and then assign the alert to the group
    with Session(engine) as session:
        group = session.exec(
            select(Group)
            .options(joinedload(Group.alerts))
            .where(Group.tenant_id == tenant_id)
            .where(Group.rule_id == rule_id)
            .where(Group.group_fingerprint == group_fingerprint)
            .order_by(Group.creation_time.desc())
        ).first()

        # if the last alert in the group is older than the timeframe, create a new group
        is_group_expired = False
        if group:
            # group has at least one alert (o/w it wouldn't created in the first place)
            is_group_expired = max(
                alert.timestamp for alert in group.alerts
            ) < datetime.utcnow() - timedelta(seconds=timeframe)

        if is_group_expired and group:
            logger.info(
                f"Group {group.id} is expired, creating a new group for rule {rule_id}"
            )
            fingerprint = group.calculate_fingerprint()
            # enrich the group with the expired flag
            enrich_alert(
                tenant_id,
                fingerprint,
                {"group_expired": True},
            )
            # change the group status to resolve so it won't spam the UI
            #   this was asked by @bhuvanesh and should be configurable in the future (how to handle status of expired groups)
            group_alert = session.exec(
                select(Alert)
                .where(Alert.fingerprint == fingerprint)
                .order_by(Alert.timestamp.desc())
            ).first()
            # this is kinda wtf but sometimes we deleted manually
            #   these from the DB since it was too big
            if not group_alert:
                logger.warning(
                    f"Group {group.id} is expired, but the alert is not found. Did it was deleted manually?"
                )
            else:
                group_alert.event["status"] = AlertStatus.RESOLVED.value
                # mark the event as modified so it will be updated in the database
                flag_modified(group_alert, "event")
            # commit the changes
            session.commit()
            logger.info(f"Enriched group {group.id} with group_expired flag")

        # if there is no group with the group_fingerprint, create it
        if not group or is_group_expired:
            # Create and add a new group if it doesn't exist
            group = Group(
                tenant_id=tenant_id,
                rule_id=rule_id,
                group_fingerprint=group_fingerprint,
            )
            session.add(group)
            session.commit()
            # Re-query the group with selectinload to set up future automatic loading of alerts
            group = session.exec(
                select(Group)
                .options(joinedload(Group.alerts))
                .where(Group.id == group.id)
            ).first()

        # Create a new AlertToGroup instance and add it
        alert_group = AlertToGroup(
            tenant_id=tenant_id,
            alert_id=str(alert_id),
            group_id=str(group.id),
        )
        session.add(alert_group)
        session.commit()
        # Requery the group to get the updated alerts
        group = session.exec(
            select(Group).options(joinedload(Group.alerts)).where(Group.id == group.id)
        ).first()
    return group


def get_groups(tenant_id):
    with Session(engine) as session:
        groups = session.exec(
            select(Group)
            .options(selectinload(Group.alerts))
            .where(Group.tenant_id == tenant_id)
        ).all()
    return groups


def get_rule(tenant_id, rule_id):
    with Session(engine) as session:
        rule = session.exec(
            select(Rule).where(Rule.tenant_id == tenant_id).where(Rule.id == rule_id)
        ).first()
    return rule


def get_rule_distribution(tenant_id, minute=False):
    """Returns hits per hour for each rule, optionally breaking down by groups if the rule has 'group by', limited to the last 7 days."""
    with Session(engine) as session:
        # Get the timestamp for 7 days ago
        seven_days_ago = datetime.utcnow() - timedelta(days=1)

        # Check the dialect
        if session.bind.dialect.name in ["mysql", "postgresql"]:
            time_format = "%Y-%m-%d %H:%i" if minute else "%Y-%m-%d %H"
            timestamp_format = func.date_format(AlertToGroup.timestamp, time_format)
        elif session.bind.dialect.name == "sqlite":
            time_format = "%Y-%m-%d %H:%M" if minute else "%Y-%m-%d %H"
            timestamp_format = func.strftime(time_format, AlertToGroup.timestamp)
        elif session.bind.dialect.name == "mssql":
            # For MSSQL, using CONVERT to format date
            if minute:
                timestamp_format = func.format(
                    AlertToGroup.timestamp, "yyyy-MM-dd HH:mm"
                )
            else:
                timestamp_format = (
                    func.format(AlertToGroup.timestamp, "yyyy-MM-dd HH") + ":00"
                )
        else:
            raise ValueError("Unsupported database dialect")
        # Construct the query
        # Create a subquery
        subquery = (
            select(
                Rule.id.label("rule_id"),
                Rule.name.label("rule_name"),
                Group.id.label("group_id"),
                Group.group_fingerprint.label("group_fingerprint"),
                timestamp_format.label("formatted_timestamp"),
                AlertToGroup.alert_id,
            )
            .join(Group, Rule.id == Group.rule_id)
            .join(AlertToGroup, Group.id == AlertToGroup.group_id)
            .filter(
                AlertToGroup.timestamp >= seven_days_ago, Rule.tenant_id == tenant_id
            )
            .subquery()
        )

        query = (
            session.query(
                subquery.c.rule_id,
                subquery.c.rule_name,
                subquery.c.group_id,
                subquery.c.group_fingerprint,
                subquery.c.formatted_timestamp.label("time"),
                func.count(subquery.c.alert_id).label("hits"),
            )
            .group_by(
                subquery.c.rule_id,
                subquery.c.rule_name,
                subquery.c.group_id,
                subquery.c.group_fingerprint,
                subquery.c.formatted_timestamp,
            )
            .order_by(subquery.c.formatted_timestamp)
        )

        results = query.all()

        # Convert the results into a dictionary
        rule_distribution = {}
        for result in results:
            rule_id = result.rule_id
            group_fingerprint = result.group_fingerprint
            timestamp = result.formatted_timestamp
            hits = result.hits

            if rule_id not in rule_distribution:
                rule_distribution[rule_id] = {}

            if group_fingerprint not in rule_distribution[rule_id]:
                rule_distribution[rule_id][group_fingerprint] = {}

            rule_distribution[rule_id][group_fingerprint][timestamp] = hits

        return rule_distribution


def get_all_filters(tenant_id):
    with Session(engine) as session:
        filters = session.exec(
            select(AlertDeduplicationFilter).where(
                AlertDeduplicationFilter.tenant_id == tenant_id
            )
        ).all()
    return filters


def get_last_alert_hash_by_fingerprint(tenant_id, fingerprint):
    # get the last alert for a given fingerprint
    # to check deduplication
    with Session(engine) as session:
        alert_hash = session.exec(
            select(Alert.alert_hash)
            .where(Alert.tenant_id == tenant_id)
            .where(Alert.fingerprint == fingerprint)
            .order_by(Alert.timestamp.desc())
        ).first()
    return alert_hash


def update_key_last_used(
    tenant_id: str,
    reference_id: str,
) -> str:
    """
    Updates API key last used.

    Args:
        session (Session): _description_
        tenant_id (str): _description_
        reference_id (str): _description_

    Returns:
        str: _description_
    """
    with Session(engine) as session:
        # Get API Key from database
        statement = (
            select(TenantApiKey)
            .where(TenantApiKey.reference_id == reference_id)
            .where(TenantApiKey.tenant_id == tenant_id)
        )

        tenant_api_key_entry = session.exec(statement).first()

        # Update last used
        if not tenant_api_key_entry:
            # shouldn't happen but somehow happened to specific tenant so logging it
            logger.error(
                "API key not found",
                extra={"tenant_id": tenant_id, "unique_api_key_id": unique_api_key_id},
            )
            return
        tenant_api_key_entry.last_used = datetime.utcnow()
        session.add(tenant_api_key_entry)
        session.commit()<|MERGE_RESOLUTION|>--- conflicted
+++ resolved
@@ -10,13 +10,8 @@
 from dotenv import find_dotenv, load_dotenv
 from google.cloud.sql.connector import Connector
 from opentelemetry.instrumentation.sqlalchemy import SQLAlchemyInstrumentor
-<<<<<<< HEAD
 from sqlalchemy import and_, desc, func, null, select, text, update
 from sqlalchemy.exc import IntegrityError, OperationalError, ProgrammingError
-=======
-from sqlalchemy import and_, desc, func, null, select, update
-from sqlalchemy.exc import IntegrityError
->>>>>>> 19e32acd
 from sqlalchemy.orm import joinedload, selectinload, subqueryload
 from sqlalchemy.orm.attributes import flag_modified
 from sqlalchemy_utils import create_database, database_exists
@@ -141,7 +136,6 @@
     # migrate the workflowtoexecution table
     with Session(engine) as session:
         try:
-<<<<<<< HEAD
             if engine.dialect.name == "mssql":
                 connection.execute(
                     text("ALTER TABLE alert ADD alert_hash VARCHAR(255);")
@@ -160,7 +154,7 @@
                 return
             logger.exception("Failed to add column alert_hash to alert table")
             raise
-=======
+            
             logger.info("Migrating WorkflowToAlertExecution table")
             # get the foreign key constraint name
             results = session.exec(
@@ -190,7 +184,6 @@
             logger.info("Migrated Rule table")
             session.commit()
             logger.info("Migrated succesfully")
->>>>>>> 19e32acd
         except Exception:
             logger.exception("Failed to migrate table")
             pass
@@ -823,30 +816,18 @@
                 if isinstance(filter_value, bool) and filter_value is True:
                     # If the filter value is True, we want to filter by the existence of the enrichment
                     #   e.g.: all the alerts that have ticket_id
-<<<<<<< HEAD
-                    if session.bind.dialect.name == "mssql":
-                        query = query.filter(
-                            func.JSON_VALUE(
-=======
-                    if session.bind.dialect.name in ["mysql", "postgresql"]:
+                    if session.bind.dialect.name in ["mysql", "postgresql", "mssql"]:
                         query = query.filter(
                             func.json_extract(
->>>>>>> 19e32acd
                                 AlertEnrichment.enrichments, f"$.{filter_key}"
                             )
                             != null()
                         )
-<<<<<<< HEAD
-                    else:
-                        query = query.filter(
-                            func.json_type(AlertEnrichment.enrichments, filter_path)
-=======
                     elif session.bind.dialect.name == "sqlite":
                         query = query.filter(
                             func.json_type(
                                 AlertEnrichment.enrichments, f"$.{filter_key}"
                             )
->>>>>>> 19e32acd
                             != null()
                         )
                 elif isinstance(filter_value, (str, int)):
