--- conflicted
+++ resolved
@@ -87,7 +87,6 @@
             return ""
         return query[0].get("value", "")
 
-<<<<<<< HEAD
     @property
     def query(self) -> str:
         return PresetSearchQuery(
@@ -95,8 +94,6 @@
             sql_query=self.sql_query,
         )
 
-=======
->>>>>>> 7d90ad90
 
 class PresetOption(BaseModel, extra="ignore"):
     label: str
