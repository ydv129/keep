--- conflicted
+++ resolved
@@ -6,22 +6,15 @@
 
 class Preset(SQLModel, table=True):
     # Unique ID for each preset
-<<<<<<< HEAD
     id: str = Field(
         default_factory=lambda: str(uuid4()), primary_key=True, max_length=36
     )
     tenant_id: str = Field(foreign_key="tenant.id", index=True, max_length=36)
     name: str = Field(unique=True, max_length=256)
-=======
-    id: UUID = Field(default_factory=uuid4, primary_key=True)
-
-    tenant_id: str = Field(foreign_key="tenant.id", index=True)
-
+      
     # keeping index=True for better search
     created_by: Optional[str] = Field(index=True, nullable=False)
     is_private: Optional[bool] = Field(default=False)
-    name: str = Field(unique=True)
->>>>>>> 19e32acd
     options: list = Field(sa_column=Column(JSON))  # [{"label": "", "value": ""}]
 
 
